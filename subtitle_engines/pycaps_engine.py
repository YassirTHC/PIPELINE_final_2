--- conflicted
+++ resolved
@@ -185,11 +185,7 @@
         _record_failure("pycaps.pipeline", exc)
     else:
         loader = _extract_loader(pipeline_module, "A: pycaps.pipeline.JsonConfigLoader")
-<<<<<<< HEAD
-        if loader is not None:
-=======
         if loader:
->>>>>>> 9f273952
             return loader
 
     # Layout B: loader on the root package
@@ -202,11 +198,7 @@
         _record_failure("pycaps", exc)
     else:
         loader = _extract_loader(pycaps_package, "B: pycaps.JsonConfigLoader")
-<<<<<<< HEAD
-        if loader is not None:
-=======
         if loader:
->>>>>>> 9f273952
             return loader
 
         # Layout C: scan nested modules inside the distribution
@@ -222,11 +214,7 @@
             loader = _extract_loader(
                 candidate, f"C: {module_name}.JsonConfigLoader"
             )
-<<<<<<< HEAD
-            if loader is not None:
-=======
             if loader:
->>>>>>> 9f273952
                 return loader
 
     interpreter = sys.executable or "<unknown>"
