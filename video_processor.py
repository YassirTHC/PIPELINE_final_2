﻿import sys

try:
    pass  # keep top-level try valid
# sys.stdout.reconfigure(encoding="utf-8")  # disabled during tests
# sys.stderr.reconfigure(encoding="utf-8")  # disabled during tests
except Exception:
    pass

from contextlib import ExitStack
from pathlib import Path
from urllib.parse import urlparse

# ensure project-root is first
PROJECT_ROOT = Path(__file__).resolve().parent
sys.path.insert(0, str(PROJECT_ROOT))
sys.path.insert(1, str(PROJECT_ROOT / 'src'))
sys.path.insert(1, str(PROJECT_ROOT / 'AI-B-roll'))
sys.path.insert(2, str(PROJECT_ROOT / 'AI-B-roll' / 'src'))

if 'utils' in sys.modules:
    del sys.modules['utils']

import logging
import concurrent.futures
import subprocess
import shlex
import time
from pathlib import Path
from typing import List, Dict, Any, Optional, Union, Sequence, Set, Tuple, TextIO, Iterable
from collections import Counter
from dataclasses import dataclass

from video_pipeline.broll_rules import BrollClip, enforce_broll_schedule_rules as _enforce_broll_schedule_rules_v2
from video_pipeline.config import (
    apply_llm_overrides,
    get_settings,
    log_effective_settings,
    set_settings,
)
import types
import gc
import re
import io


# Keep Latin token handling consistent with pipeline_core without brittle regex ranges.
_BASIC_LATIN_CODEPOINT_RANGES: Tuple[Tuple[int, int], ...] = (
    (ord('0'), ord('9')),
    (ord('A'), ord('Z')),
    (ord('a'), ord('z')),
    (0x00C0, 0x00D6),
    (0x00D8, 0x00F6),
    (0x00F8, 0x00FF),
)
_DEFAULT_TOKEN_KEEP: Set[str] = {"'", "-"}


def _is_basic_latin_char(ch: str) -> bool:
    code = ord(ch)
    for start, end in _BASIC_LATIN_CODEPOINT_RANGES:
        if start <= code <= end:
            return True
    return False


def _split_basic_latin_runs(text: str, *, keep: Set[str] | None = None) -> List[str]:
    allowed_extras = keep if keep is not None else _DEFAULT_TOKEN_KEEP
    buffer: List[str] = []
    runs: List[str] = []
    for ch in text:
        if _is_basic_latin_char(ch) or ch in allowed_extras:
            buffer.append(ch)
        elif buffer:
            runs.append(''.join(buffer))
            buffer.clear()
    if buffer:
        runs.append(''.join(buffer))
    return runs


try:
    from pipeline_core.llm_service import generate_metadata_as_json
except Exception:
    generate_metadata_as_json = None

try:
    from config import Config as _ROOT_CONFIG
except Exception:  # pragma: no cover - fallback when root config is unavailable
    class _ROOT_CONFIG:
        ENABLE_LEGACY_PIPELINE_FALLBACK = False

# Ã°Å¸Å¡â‚¬ NOUVEAU: Configuration des logs temps rÃƒÂ©el + suppression warnings non-critiques
import warnings
warnings.filterwarnings("ignore", message="SymbolDatabase.GetPrototype() is deprecated")
warnings.filterwarnings("ignore", message="FP16 is not supported on CPU")
warnings.filterwarnings("ignore", message="`clean_up_tokenization_spaces` was not set")
warnings.filterwarnings("ignore", message="Warning: in file.*bytes wanted but.*bytes read")

try:
    if hasattr(sys.stdout, 'buffer'):
        _STDOUT_STREAM = io.TextIOWrapper(sys.stdout.buffer, encoding='utf-8', errors='replace', write_through=True)
    else:
        _STDOUT_STREAM = sys.stdout
except Exception:
    _STDOUT_STREAM = sys.stdout

logging.basicConfig(
    level=logging.INFO,
    format='[%(asctime)s] %(message)s',
    datefmt='%H:%M:%S',
    handlers=[
        logging.StreamHandler(_STDOUT_STREAM)
    ]
)
logger = logging.getLogger(__name__)

# --- Deferred dependency status reporting -----------------------------------
_DEPENDENCY_STATUS_MESSAGES: List[str] = []
_DEPENDENCY_STATUS_EMITTED = False


def _register_dependency_status(message: str) -> None:
    """Store dependency status messages to be emitted on demand."""

    _DEPENDENCY_STATUS_MESSAGES.append(message)


def emit_dependency_status(stream: Optional[TextIO] = None, *, once: bool = True) -> None:
    """Print deferred dependency status messages.

    Parameters
    ----------
    stream:
        Destination stream; defaults to ``sys.stdout``.
    once:
        When ``True`` (the default), messages are emitted only the first time the
        function is called. Subsequent calls become no-ops to avoid duplicated
        headers when multiple processor instances are created.
    """

    global _DEPENDENCY_STATUS_EMITTED

    if once and _DEPENDENCY_STATUS_EMITTED:
        return

    output = stream or sys.stdout
    for message in _DEPENDENCY_STATUS_MESSAGES:
        print(message, file=output)

    if once:
        _DEPENDENCY_STATUS_EMITTED = True

# Ã°Å¸Å¡â‚¬ NOUVEAU: Fonction print temps rÃƒÂ©el
def print_realtime(message):
    """Print avec flush immÃƒÂ©diat pour logs temps rÃƒÂ©el"""
    print(message, flush=True)
    logger.info(message)


def estimate_roi_x_center(video_path: Union[str, Path], sample_frames: int = 14, min_w: int = 320) -> Tuple[Optional[float], Optional[str]]:
    """Estimate a horizontal ROI centre ratio based on face detection or motion."""

    try:
        cap = cv2.VideoCapture(str(video_path))
    except Exception:
        return None, None

    if not cap.isOpened():
        cap.release()
        return None, None

    try:
        width = int(cap.get(cv2.CAP_PROP_FRAME_WIDTH) or 0)
        height = int(cap.get(cv2.CAP_PROP_FRAME_HEIGHT) or 0)
        if width <= 0 or height <= 0:
            return None, None

        total_frames = int(cap.get(cv2.CAP_PROP_FRAME_COUNT) or 0)
        if total_frames <= 0:
            total_frames = sample_frames * 2
        step = max(int(total_frames // max(sample_frames, 1) or 1), 1)

        face_model = cv2.data.haarcascades + 'haarcascade_frontalface_default.xml'
        face_detector = cv2.CascadeClassifier(face_model)
        face_centers: List[float] = []
        for idx in range(sample_frames):
            frame_idx = idx * step
            cap.set(cv2.CAP_PROP_POS_FRAMES, frame_idx)
            ok, frame = cap.read()
            if not ok:
                break
            gray = cv2.cvtColor(frame, cv2.COLOR_BGR2GRAY)
            min_face_w = min(width, max(min_w, 1))
            detections = face_detector.detectMultiScale(
                gray,
                scaleFactor=1.2,
                minNeighbors=5,
                minSize=(min_face_w, max(min_face_w // 2, 1)),
            )
            if len(detections):
                x, y, w, h = max(detections, key=lambda rect: rect[2] * rect[3])
                center_ratio = (x + w / 2.0) / float(width)
                face_centers.append(center_ratio)
        if face_centers:
            return float(np.median(face_centers)), "face"

        cap.set(cv2.CAP_PROP_POS_FRAMES, 0)
        ok, prev_frame = cap.read()
        if not ok:
            return None, None
        prev_gray = cv2.cvtColor(prev_frame, cv2.COLOR_BGR2GRAY)
        accum = np.zeros((height, width), dtype=np.float32)

        frames_used = 0
        for idx in range(sample_frames):
            frame_idx = idx * step
            cap.set(cv2.CAP_PROP_POS_FRAMES, frame_idx)
            ok, frame = cap.read()
            if not ok:
                break
            gray = cv2.cvtColor(frame, cv2.COLOR_BGR2GRAY)
            diff = cv2.absdiff(gray, prev_gray)
            _, mask = cv2.threshold(diff, 24, 1.0, cv2.THRESH_BINARY)
            accum += mask
            prev_gray = gray
            frames_used += 1
        if frames_used == 0:
            return None, None

        column_sum = accum.sum(axis=0)
        total = float(column_sum.sum())
        if total <= 0:
            return None, None
        xs = np.arange(width, dtype=np.float32)
        center_ratio = float((xs * column_sum).sum() / total) / float(max(width, 1))
        return center_ratio, "motion"
    except Exception:
        return None, None
    finally:
        cap.release()


def _apply_vertical_crop(clip, base_h: Optional[int], base_w: Optional[int], roi_center: Optional[float] = None) -> Tuple[Any, Optional[Dict[str, Any]]]:
    """Crop a clip to a strict 9:16 window centred around the ROI."""

    try:
        overlay_w, overlay_h = clip.size
    except Exception:
        return clip, None

    if not overlay_w or not overlay_h:
        return clip, None

    reference_h = base_h or overlay_h
    target_w = int(round(reference_h * 9 / 16))
    if target_w <= 0:
        return clip, None

    target_w = min(target_w, overlay_w)
    if base_w:
        target_w = min(target_w, base_w)
    if overlay_w <= target_w:
        return clip, None

    center_ratio = None
    if roi_center is None:
        cx = overlay_w / 2.0
    else:
        center_ratio = float(roi_center)
        if 0.0 <= center_ratio <= 1.0:
            cx = center_ratio * overlay_w
        else:
            cx = float(center_ratio)
            center_ratio = max(0.0, min(cx / float(overlay_w), 1.0)) if overlay_w else None
    x0 = int(round(cx - target_w / 2.0))
    x0 = max(0, min(x0, overlay_w - target_w))
    cropped = crop(clip, x1=x0, y1=0, x2=x0 + target_w, y2=overlay_h)
    metadata = {
        "x0": x0,
        "width": target_w,
        "height": overlay_h,
        "source_width": overlay_w,
        "source_height": overlay_h,
        "center_ratio": center_ratio,
    }
    return cropped, metadata


def format_broll_completion_banner(
    inserted_count: int,
    *,
    origin: str = "pipeline",
    render_ok: Optional[bool] = None,
) -> Tuple[bool, str]:
    """Return a (success, banner) tuple describing the B-roll insertion result.

    The banner preserves the historical success message so downstream log parsing
    keeps working, while providing a dedicated warning when no insertions were
    produced. The *origin* parameter allows callers to specialise the warning for
    pipeline_core versus the legacy pipeline.
    """

    try:
        count = int(inserted_count)
    except (TypeError, ValueError):
        count = 0

    origin_key = (origin or "pipeline").strip().lower()

    effective_ok = (render_ok if render_ok is not None else count > 0) and count > 0

    if effective_ok:
        return True, f"    Ã¢Å“â€¦ B-roll insÃƒÂ©rÃƒÂ©s avec succÃƒÂ¨s ({count})"

    if count > 0:
        return False, "    Ã¢Å¡Â Ã¯Â¸Â B-roll sÃƒÂ©lectionnÃƒÂ©s mais rendu indisponible; retour ÃƒÂ  la vidÃƒÂ©o d'origine"

    if origin_key == "pipeline_core":
        return False, "    Ã¢Å¡Â Ã¯Â¸Â Pipeline core: aucun B-roll sÃƒÂ©lectionnÃƒÂ©; retour ÃƒÂ  la vidÃƒÂ©o d'origine"

    return False, "    Ã¢Å¡Â Ã¯Â¸Â Aucun B-roll insÃƒÂ©rÃƒÂ©; retour ÃƒÂ  la vidÃƒÂ©o d'origine"

SEEN_URLS: Set[str] = set()
SEEN_PHASHES: List[int] = []
SEEN_IDENTIFIERS: Set[str] = set()
PHASH_DISTANCE = 6


_GLOBAL_BROLL_EVENTS_LOGGER: Optional['JsonlLogger'] = None


@dataclass
class CoreTimelineEntry:
    """Minimal description of a clip selected by the core pipeline."""

    path: Path
    start: float
    end: float
    segment_index: int
    provider: Optional[str] = None
    url: Optional[str] = None

    @property
    def duration(self) -> float:
        return max(0.0, float(self.end) - float(self.start))

    def to_dict(self) -> Dict[str, Any]:
        return {
            'path': str(self.path),
            'start': float(self.start),
            'end': float(self.end),
            'segment': int(self.segment_index),
            'provider': self.provider,
            'url': self.url,
        }


@dataclass
class _CoreSegment:
    start: float
    end: float
    text: str


def _apply_broll_invariants_to_core_entries(
    entries: Sequence[CoreTimelineEntry],
    *,
    seen_updates: Optional[Sequence[Dict[str, Any]]] = None,
) -> Tuple[List[CoreTimelineEntry], Optional[List[Dict[str, Any]]]]:
    """Apply B-roll invariants to the provided core entries and mirror metadata."""

    entries_list = list(entries)
    updates_list = list(seen_updates) if seen_updates is not None else None

    if updates_list is not None and len(updates_list) < len(entries_list):
        padding = len(entries_list) - len(updates_list)
        updates_list.extend({} for _ in range(padding))

    if not entries_list:
        settings = get_settings()
        print(
            f"[BROLL_RULES] kept=0/0 (100.0%) min_start={settings.broll.min_start_s}s "
            f"gap={settings.broll.min_gap_s}s no_repeat={settings.broll.no_repeat_s}s"
        )
        return [], [] if updates_list is not None else None

    settings = get_settings()

    clip_records: List[Tuple[CoreTimelineEntry, BrollClip]] = []
    for entry in entries_list:
        asset_identifier = entry.url or str(entry.path)
        clip_records.append(
            (
                entry,
                BrollClip(
                    start_s=float(entry.start),
                    end_s=float(entry.end),
                    asset_id=str(asset_identifier),
                    segment_index=int(entry.segment_index),
                ),
            )
        )

    filtered_clips = _enforce_broll_schedule_rules_v2(
        [clip for _, clip in clip_records],
        min_start_s=settings.broll.min_start_s,
        min_gap_s=settings.broll.min_gap_s,
        no_repeat_s=settings.broll.no_repeat_s,
    )

    key_counts: Counter[Tuple[float, float, str, int]] = Counter(
        (clip.start_s, clip.end_s, clip.asset_id, clip.segment_index)
        for clip in filtered_clips
    )

    filtered_entries: List[CoreTimelineEntry] = []
    filtered_updates: Optional[List[Dict[str, Any]]] = [] if updates_list is not None else None

    for idx, (entry, clip) in enumerate(clip_records):
        key = (clip.start_s, clip.end_s, clip.asset_id, clip.segment_index)
        if key_counts.get(key, 0):
            filtered_entries.append(entry)
            key_counts[key] -= 1
            if filtered_updates is not None and updates_list is not None and idx < len(updates_list):
                filtered_updates.append(updates_list[idx])

    total = len(entries_list)
    kept = len(filtered_entries)
    ratio = 100.0 if total == 0 else (100.0 * kept / total)
    print(
        f"[BROLL_RULES] kept={kept}/{total} ({ratio:.1f}%) "
        f"min_start={settings.broll.min_start_s}s gap={settings.broll.min_gap_s}s "
        f"no_repeat={settings.broll.no_repeat_s}s"
    )

    if filtered_updates is not None:
        return filtered_entries, filtered_updates
    return filtered_entries, None


def run_with_timeout(fn, timeout_s: float, *args, **kwargs):
    if timeout_s <= 0:
        return fn(*args, **kwargs)
    executor = concurrent.futures.ThreadPoolExecutor(max_workers=1)
    future = executor.submit(fn, *args, **kwargs)
    try:
        return future.result(timeout=timeout_s)
    except concurrent.futures.TimeoutError:
        try:
            future.cancel()
        except Exception:
            pass
        # Do not wait for background task to finish to keep call non-blocking
        try:
            executor.shutdown(wait=False, cancel_futures=True)  # type: ignore[call-arg]
        except TypeError:  # cancel_futures not available
            executor.shutdown(wait=False)
        return None
    except Exception:
        try:
            executor.shutdown(wait=False)
        except Exception:
            pass
        raise
    finally:
        # Ensure we don't leave threads around on normal completion
        try:
            executor.shutdown(wait=False)
        except Exception:
            pass


def dedupe_by_url(candidates):
    unique = []
    hits = 0
    seen_identifiers: Set[str] = set()
    seen_urls: Set[str] = set()
    for candidate in candidates or []:
        identifier = getattr(candidate, 'identifier', None)
        if identifier:
            if identifier in SEEN_IDENTIFIERS or identifier in seen_identifiers:
                hits += 1
                continue
        url = getattr(candidate, 'url', None)
        if url:
            if url in SEEN_URLS or url in seen_urls:
                hits += 1
                continue
        unique.append(candidate)
        if identifier:
            seen_identifiers.add(identifier)
        if url:
            seen_urls.add(url)
    return unique, hits


def dedupe_by_phash(candidates):
    unique = []
    hits = 0
    for candidate in candidates or []:
        preview = getattr(candidate, 'thumb_url', None)
        media_url = getattr(candidate, 'url', None)
        phash = compute_phash(preview, media_url=media_url)
        if phash is None:
            unique.append(candidate)
            continue
        if any(hamming_distance(phash, seen) <= PHASH_DISTANCE for seen in SEEN_PHASHES):
            hits += 1
            continue
        setattr(candidate, '_phash', phash)
        unique.append(candidate)
    return unique, hits


def enforce_broll_schedule_rules(plan, *, min_duration: float = 1.8, min_gap: float = 1.5):
    """Filter a naive schedule to satisfy duration and gap constraints."""

    filtered = []
    drops: List[Dict[str, Any]] = []
    last_end = -1e9

    for item in plan or []:
        start = float(getattr(item, 'start', 0.0) or 0.0)
        end = float(getattr(item, 'end', start) or start)
        if end < start:
            start, end = end, start
        duration = max(0.0, end - start)
        reason = None
        gap_threshold = max(0.0, min_gap)
        duration_threshold = max(0.0, min_duration)

        if filtered and (start - last_end) < gap_threshold:
            reason = 'gap_violation'
        elif duration + 1e-6 < duration_threshold:
            reason = 'duration_short'

        if reason:
            drops.append({'start': start, 'end': end, 'reason': reason})
            continue

        filtered.append(item)
        last_end = end

    return filtered, drops

# --- Query normalization for external providers (Pexels/Pixabay)
_STOPWORDS: Set[str] = {
    'the','a','an','to','of','in','on','at','for','and','or','but',
    'first','thing','that','this','those','these','you','we','they',
    'with','from','by','as','is','are','be','was','were','it','its'
}
_SYN_PREFIX_MAP: Dict[str, List[str]] = {
    'brain_scan_monitor': ['mri scan', 'ct scanner', 'brain imaging'],
    'therapy_session': ['therapy session', 'psychology session', 'counseling'],
    'dopamine_release': ['brain chemistry', 'neurotransmitter lab', 'neuroscience research'],
    'path_visualization': ['goal roadmap', 'strategy roadmap', 'progress timeline'],
    'internal_reward': ['self reward', 'intrinsic motivation']
}

def _normalize_queries(llm_keywords: List[str], transcript_tokens: List[str], *, max_queries: int = 8) -> List[str]:
    """Produce a compact, deduplicated list of provider queries.
    - Prefer LLM keywords; fallback to transcript tokens if empty
    - Normalize underscores, strip punctuation, drop stopwords
    - Expand with a small synonym map; cap list size
    """
    import re as _re_clean

    def _yield_terms(source):
        for term in source or []:
            if not isinstance(term, str):
                continue
            cleaned = term.strip().lower().replace('_', ' ')
            cleaned = _re_clean.sub(r"[^a-z0-9\s]", ' ', cleaned)
            cleaned = _re_clean.sub(r"\s+", ' ', cleaned).strip()
            if cleaned and cleaned not in _STOPWORDS:
                yield cleaned

    llm_terms = list(llm_keywords or [])
    if llm_terms:
        llm_terms = _concretize_queries(llm_terms)

    base = list(dict.fromkeys(_yield_terms(llm_terms)))
    if not base:
        base = list(dict.fromkeys(_yield_terms(transcript_tokens)))

    enriched: List[str] = []
    seen: Set[str] = set()
    for q in base:
        if q in seen:
            continue
        enriched.append(q)
        seen.add(q)
        key = q.replace(' ', '_')
        for alt in _SYN_PREFIX_MAP.get(key, []):
            alt_c = alt.strip().lower()
            if alt_c and alt_c not in seen:
                enriched.append(alt_c)
                seen.add(alt_c)

    return enriched[:max_queries]



def _setup_directories() -> None:
    for folder in (Config.CLIPS_FOLDER, Config.OUTPUT_FOLDER, Config.TEMP_FOLDER):
        folder.mkdir(parents=True, exist_ok=True)


def _try_overlay_http_direct(broll_url: str, t0: float, t1: float, render_cfg, base_cmd: list[str]) -> bool:
    duration = max(0.1, float(t1 - t0))
    cmd = base_cmd + [
        '-ss', f"{max(0.0, t0):.3f}",
        '-to', f"{max(0.0, t0 + duration):.3f}",
        '-i', broll_url,
    ]
    try:
        proc = subprocess.run(cmd, check=True)
        return proc.returncode == 0
    except Exception:
        return False


def _overlay_via_pipe(broll_url: str, t0: float, t1: float, render_cfg, base_cmd: list[str]) -> bool:
    duration = max(0.1, float(t1 - t0))
    extract_cmd = f'ffmpeg -hide_banner -loglevel error -ss {t0:.3f} -i "{broll_url}" -t {duration:.3f} -an -c:v libx264 -preset veryfast -f mpegts -'
    try:
        extractor = subprocess.Popen(shlex.split(extract_cmd), stdout=subprocess.PIPE)
    except Exception:
        return False

    try:
        import tempfile, os
        with tempfile.NamedTemporaryFile(suffix='.ts', delete=False) as tmp:
            tmp_path = tmp.name
            while True:
                chunk = extractor.stdout.read(65536)
                if not chunk:
                    break
                tmp.write(chunk)
        extractor.wait(timeout=30)
        cmd = base_cmd + ['-i', tmp_path]
        try:
            proc = subprocess.run(cmd, check=True)
            return proc.returncode == 0
        finally:
            try:
                os.remove(tmp_path)
            except Exception:
                pass
    except Exception:
        try:
            extractor.kill()
        except Exception:
            pass
    return False


def overlay_http_or_pipe(broll_url: str, t0: float, t1: float, render_cfg, base_cmd: list[str]) -> bool:
    if _try_overlay_http_direct(broll_url, t0, t1, render_cfg, base_cmd):
        return True
    return _overlay_via_pipe(broll_url, t0, t1, render_cfg, base_cmd)


import os
import json
import random
import numpy as np
import shutil
from datetime import datetime  # NEW: pour mÃƒÂ©tadonnÃƒÂ©es intelligentes
import whisper
import requests
import cv2

try:
    from pipeline_core.configuration import PipelineConfigBundle
except Exception:  # pragma: no cover - optional in stubbed environments
    PipelineConfigBundle = None  # type: ignore[assignment]
from pipeline_core.fetchers import FetcherOrchestrator
from pipeline_core.dedupe import compute_phash, hamming_distance
from pipeline_core.logging import JsonlLogger, log_broll_decision
try:
    from pipeline_core.llm_service import (
        DynamicCompletionError,
        LLMMetadataGeneratorService,
        _CONCRETE_SUBJECTS,
        _concretize_queries,
        build_visual_phrases,
        enforce_fetch_language,
        get_shared_llm_service,
        has_concrete_subject,
        generate_segment_queries,
    )
except ImportError:  # pragma: no cover - test environments may stub partial API
    from pipeline_core.llm_service import LLMMetadataGeneratorService  # type: ignore

    class DynamicCompletionError(RuntimeError):  # type: ignore[override]
        def __init__(self, reason: str, *, payload=None) -> None:
            self.reason = (reason or "unknown").strip() or "unknown"
            self.payload = payload
            super().__init__(reason)

    def enforce_fetch_language(terms, language=None):  # type: ignore[override]
        return list(dict.fromkeys(term for term in terms if term))

    def build_visual_phrases(terms, limit=None):  # type: ignore[override]
        seen = []
        for term in terms or []:
            if term and term not in seen:
                seen.append(term)
                if limit and len(seen) >= limit:
                    break
        return seen

    def has_concrete_subject(value):  # type: ignore[override]
        return bool(value)

    _CONCRETE_SUBJECTS: set[str] = set()

    def _concretize_queries(values, limit=None):  # type: ignore[override]
        cleaned = []
        for term in values or []:
            if not isinstance(term, str):
                continue
            lowered = term.strip().lower()
            if lowered:
                cleaned.append(lowered)
                if limit and len(cleaned) >= int(limit):
                    break
        return cleaned

    _FALLBACK_SHARED_SERVICE: LLMMetadataGeneratorService | None = None

    def get_shared_llm_service() -> LLMMetadataGeneratorService:  # type: ignore[override]
        global _FALLBACK_SHARED_SERVICE
        if _FALLBACK_SHARED_SERVICE is None:
            _FALLBACK_SHARED_SERVICE = LLMMetadataGeneratorService()
        return _FALLBACK_SHARED_SERVICE

    def generate_segment_queries(segment_text: str):  # type: ignore[override]
        return []

# Ã°Å¸Å¡â‚¬ NOUVEAU: Cache global pour ÃƒÂ©viter le rechargement des modÃƒÂ¨les
_MODEL_CACHE = {}

_TRUEISH = {"1", "true", "t", "yes", "y", "on"}


def _env_truthy(name: str, *, default: bool = False) -> bool:
    raw = os.getenv(name)
    if raw is None:
        return default
    return raw.strip().lower() in _TRUEISH


_BROLL_LLM_ONLY = _env_truthy("PIPELINE_BROLL_LLM_ONLY")
_BROLL_MIN_SHARED_TOKENS = max(
    0,
    int(os.getenv("PIPELINE_BROLL_MIN_SHARED_TOKENS", "1") or 0),
)
_BROLL_SEGMENT_JSON = _env_truthy("PIPELINE_BROLL_SEGMENT_JSON", default=True)
_SEGMENT_JSON_MIN_CHARS = max(
    0,
    int(os.getenv("PIPELINE_BROLL_SEGMENT_JSON_MIN_CHARS", "32") or 0),
)

_FALLBACK_HINT_SOURCES = {
    "metadata_keywords_fallback",
    "transcript_fallback",
    "metadata_first",
    "seed_queries",
}

# --- Dynamic LLM context toggle (default: on)
ENABLE_DYNAMIC_CONTEXT = os.getenv("ENABLE_DYNAMIC_CONTEXT", "true").lower() not in {"0","false","no"}

# ---- Feature flags / knobs for per-segment refinement
ENABLE_SEGMENT_REFINEMENT = os.getenv("ENABLE_SEGMENT_REFINEMENT", "true").lower() not in {"0","false","no"}
SEGMENT_REFINEMENT_MAX_TERMS = int(os.getenv("SEGMENT_REFINEMENT_MAX_TERMS", "4"))
SEGMENT_FETCH_TIMEOUT_S = float(os.getenv("SEGMENT_FETCH_TIMEOUT_S", "1.5"))
SEGMENT_PARALLEL_REQUESTS = int(os.getenv("SEGMENT_PARALLEL_REQUESTS", "2"))

# ---- Feature flag: prefer dynamic LLM domain for selector
ENABLE_SELECTOR_DYNAMIC_DOMAIN = os.getenv("ENABLE_SELECTOR_DYNAMIC_DOMAIN", "true").lower() not in {"0","false","no"}

# --- Provider anti-terms and helpers for query building
_ANTI_TERMS = {"people","thing","nice","background","start","generic","template","stock"}


def _get_provider_names(cfg) -> List[str]:
    """Best-effort detection of enabled provider names for diagnostics."""

    try:
        from pipeline_core.configuration import detected_provider_names  # type: ignore
    except Exception:
        detected_provider_names = None  # type: ignore[assignment]

    if detected_provider_names is not None:
        try:
            providers = detected_provider_names(getattr(cfg, "fetcher", None))
            if providers:
                return list(providers)
        except Exception:
            pass

    fetcher = getattr(cfg, "fetcher", None)
    provider_seq = getattr(fetcher, "providers", None)
    if not provider_seq:
        return []

    detected = []
    for provider in provider_seq:
        try:
            enabled = getattr(provider, "enabled")
        except Exception:
            enabled = None
        if not enabled:
            continue
        name = getattr(provider, "name", None)
        if name:
            detected.append(name)
    return detected

def _norm_query_term(s: str) -> str:
    s = (s or "").strip().lower().replace("_"," ")
    try:
        s = re.sub(r"[^\w\s\-]", "", s)
    except Exception:
        pass
    return s

_CONCRETE_SUBJECT_REGEX = re.compile(r"\b(doctor|scientist|patient|brain|team|teacher|student|athlete|player|man|woman|person|robot|camera|lab|laboratory|office|family|crowd|group|hands|engineer|technician|nurse|chef|musician|artist|child|kid|baby|city|factory|computer|laptop|desk|machine)\b")


def _has_subject(value: str) -> bool:
    if not value:
        return False
    if _CONCRETE_SUBJECT_REGEX.search(value):
        return True
    return has_concrete_subject(value)



def has_two_meaningful_tokens(tokens: Sequence[str]) -> bool:
    return sum(1 for t in tokens if t and t not in _STOPWORDS) >= 2


def touches_concrete_subject(tokens: Sequence[str]) -> bool:
    try:
        concrete = _CONCRETE_SUBJECTS
    except NameError:
        concrete = set()
    return any(t in concrete for t in tokens)


def _dedupe_queries(seq, cap: int) -> list[str]:
    seen, out = set(), []
    raw_terms = [str(term).strip() for term in (seq or []) if isinstance(term, str) and term and str(term).strip()]
    concretized = _concretize_queries(raw_terms) if raw_terms else []
    phrases = build_visual_phrases(concretized or raw_terms, limit=None)
    for phrase in phrases:
        x = _norm_query_term(phrase)
        if len(x) < 3 or x in _ANTI_TERMS or not any(c.isalpha() for c in x):
            continue
        tokens = [t for t in x.split() if t]
        if any(t in _ANTI_TERMS for t in tokens):
            continue
        has_subject = _has_subject(x)
        touches_subject = touches_concrete_subject(tokens)
        if len(tokens) < 3:
            if not (has_two_meaningful_tokens(tokens) or touches_subject or has_subject):
                continue
        else:
            if not (has_subject or touches_subject):
                continue
        if x not in seen:
            out.append(x)
            seen.add(x)
        if len(out) >= cap:
            break
    return out


def _basic_metadata_fallback(full_text: str) -> Dict[str, Any]:
    """Generate simple metadata using the transcript when advanced services fail."""

    text = (full_text or "").strip()
    tokens = _split_basic_latin_runs(text, keep={"'", "-"})
    first_words = tokens[:8]

    if first_words:
        raw_title = " ".join(first_words).strip()
        title = raw_title[:1].upper() + raw_title[1:]
    else:
        title = "Instant Highlight"

    snippet = text[:180].strip()
    if snippet:
        description = f"Key moment from this clip: {snippet}"
    else:
        description = "Key moment from this clip."

    significant = [w.lower() for w in tokens if len(w) > 3]
    counts = Counter(significant)
    dominant_terms = [term for term, _ in counts.most_common(5)]

    base_hashtags = ["#shorts", "#highlights", "#viralclip"]
    for term in dominant_terms:
        cleaned = re.sub(r"[^A-Za-z0-9]", "", term)
        if cleaned:
            base_hashtags.append(f"#{cleaned}")

    hashtags: List[str] = []
    for tag in base_hashtags:
        if tag and tag not in hashtags:
            hashtags.append(tag)

    broll_keywords = dominant_terms[:]
    fallback_keywords = [
        "audience reaction",
        "speaker close up",
        "dynamic text overlay",
        "city skyline",
        "motivational crowd",
    ]
    for term in fallback_keywords:
        if len(broll_keywords) >= 5:
            break
        if term not in broll_keywords:
            broll_keywords.append(term)

    queries = [f"{term} b-roll" for term in dominant_terms[:3]]
    fallback_queries = [
        "motivational speech b-roll",
        "audience clapping stock footage",
        "city skyline night aerial",
    ]
    for query in fallback_queries:
        if len(queries) >= 3:
            break
        if query not in queries:
            queries.append(query)

    return {
        "title": title,
        "description": description,
        "hashtags": hashtags,
        "broll_keywords": broll_keywords,
        "queries": queries,
    }


def _segment_brief_terms(dyn: dict, seg_idx: int) -> tuple[list[str], list[str]]:
    """Return (queries, keywords) declared for a segment inside the dynamic briefs."""

    if not isinstance(dyn, dict):
        return [], []

    briefs = dyn.get("segment_briefs")
    if not isinstance(briefs, list):
        return [], []

    matching_briefs: list[dict] = []
    for br in briefs:
        if not isinstance(br, dict):
            continue
        try:
            if int(br.get("segment_index", -1)) != seg_idx:
                continue
        except Exception:
            continue
        matching_briefs.append(br)

    if not matching_briefs:
        return [], []

    def _iter_terms(value):
        if value is None:
            return []
        if isinstance(value, str):
            return [value]
        if isinstance(value, (list, tuple, set)):
            return [v for v in value if isinstance(v, str)]
        return []

    queries: list[str] = []
    keywords: list[str] = []
    seen_queries: set[str] = set()
    seen_keywords: set[str] = set()

    for br in matching_briefs:
        for term in _iter_terms(br.get("queries")):
            cleaned = term.replace("_", " ").strip()
            if not cleaned or cleaned in seen_queries:
                continue
            queries.append(cleaned)
            seen_queries.add(cleaned)

    for br in matching_briefs:
        for term in _iter_terms(br.get("keywords")):
            cleaned = term.replace("_", " ").strip()
            if not cleaned or cleaned in seen_keywords:
                continue
            keywords.append(cleaned)
            seen_keywords.add(cleaned)

    return queries, keywords


def _segment_terms_from_briefs(dyn: dict, seg_idx: int, cap: int) -> list[str]:
    """Extract up to `cap` clean terms (queries then keywords) for a given segment index."""

    if cap <= 0:
        return []

    queries, keywords = _segment_brief_terms(dyn, seg_idx)
    out: list[str] = []
    for term in queries:
        if len(out) >= cap:
            break
        out.append(term)
    if len(out) < cap:
        for term in keywords:
            if len(out) >= cap:
                break
            if term in out:
                continue
            out.append(term)
    return out


def _flatten_seed_terms(value) -> list[str]:
    if value is None:
        return []
    if isinstance(value, str):
        return [value]
    if isinstance(value, (list, tuple, set)):
        out: list[str] = []
        for item in value:
            out.extend(_flatten_seed_terms(item))
        return out
    if isinstance(value, dict):
        out: list[str] = []
        for item in value.values():
            out.extend(_flatten_seed_terms(item))
        return out
    return []


_SEED_QUERY_CACHE: Optional[list[str]] = None


def _load_seed_queries() -> list[str]:
    global _SEED_QUERY_CACHE
    if _SEED_QUERY_CACHE is not None:
        return _SEED_QUERY_CACHE

    candidates: list[str] = []
    env_path = os.getenv("BROLL_SEED_QUERIES")
    search_paths: list[Path] = []
    if env_path:
        try:
            search_paths.append(Path(env_path).expanduser())
        except Exception:
            pass
    search_paths.append(PROJECT_ROOT / "seed_queries.json")
    search_paths.append(PROJECT_ROOT / "config" / "seed_queries.json")

    for path in search_paths:
        try:
            if not path or not path.is_file():
                continue
        except Exception:
            continue
        try:
            with path.open("r", encoding="utf-8") as handle:
                payload = json.load(handle)
        except Exception:
            continue
        candidates = _flatten_seed_terms(payload)
        if candidates:
            break

    cleaned = []
    seen: set[str] = set()
    for term in candidates:
        if not isinstance(term, str):
            continue
        normalised = term.replace("_", " ").strip()
        if not normalised or normalised in seen:
            continue
        seen.add(normalised)
        cleaned.append(normalised)

    _SEED_QUERY_CACHE = cleaned
    return _SEED_QUERY_CACHE


def _relaxed_normalise_terms(raw_terms: Sequence[str], limit: int) -> list[str]:
    out: list[str] = []
    seen: set[str] = set()
    for term in raw_terms or []:
        if len(out) >= limit > 0:
            break
        if not isinstance(term, str):
            continue
        candidate = _norm_query_term(term)
        if not candidate or candidate in seen:
            continue
        candidate = re.sub(r"\s+", " ", candidate).strip()
        if not candidate:
            continue
        seen.add(candidate)
        out.append(candidate)
    return out[: max(0, limit)]


def _build_transcript_fallback_terms(
    segment_text: str,
    segment_keywords: Sequence[str],
    *,
    limit: int,
) -> list[str]:
    if limit <= 0:
        return []

    tokens: list[str] = []
    for source in (segment_keywords or []):
        if not isinstance(source, str):
            continue
        tokens.extend(re.findall(r"[a-zA-Z]{4,}", source.lower()))

    tokens.extend(re.findall(r"[a-zA-Z]{4,}", (segment_text or "").lower()))

    unique_tokens: list[str] = []
    seen_tokens: set[str] = set()
    for token in tokens:
        cleaned = token.replace("_", " ").strip()
        if len(cleaned) < 3:
            continue
        lowered = cleaned.lower()
        if lowered in _STOPWORDS:
            continue
        if lowered in seen_tokens:
            continue
        seen_tokens.add(lowered)
        unique_tokens.append(lowered)

    phrases: list[str] = []
    for idx in range(len(unique_tokens) - 1):
        if len(phrases) >= limit:
            break
<<<<<<< HEAD
        first, second = unique_tokens[idx], unique_tokens[idx + 1]
        if first in _STOPWORDS or second in _STOPWORDS:
            continue
        phrases.append(f"{first} {second}")
=======
        phrases.append(f"{unique_tokens[idx]} {unique_tokens[idx + 1]}")
>>>>>>> 5f393f77

    if len(phrases) < limit:
        for token in unique_tokens:
            if len(phrases) >= limit:
                break
<<<<<<< HEAD
            if token in _STOPWORDS:
                continue
            candidate = f"{token} visuals"
            if candidate not in phrases and token not in _STOPWORDS:
                phrases.append(candidate)

    if not phrases and unique_tokens:
        fallback = next((t for t in unique_tokens if t not in _STOPWORDS), unique_tokens[0])
        phrases.append(f"{fallback} visuals")
=======
            candidate = f"{token} visuals"
            if candidate not in phrases:
                phrases.append(candidate)

    if not phrases and unique_tokens:
        phrases.append(f"{unique_tokens[0]} scene")
>>>>>>> 5f393f77

    if not phrases:
        return ["stock footage"][:limit]

    return phrases[:limit]


def _tokenise_terms(values: Iterable[str]) -> set[str]:
    tokens: set[str] = set()
    for value in values:
        if not isinstance(value, str):
            continue
        for token in re.findall(r"[a-zA-Z]{4,}", value.lower()):
            tokens.add(token)
    return tokens


def _filter_terms_for_segment(
    terms: Sequence[str],
    *,
    segment_tokens: set[str],
    llm_tokens: set[str],
    allow_when_empty: bool,
) -> list[str]:
    if not terms:
        return []

    min_shared = max(0, int(_BROLL_MIN_SHARED_TOKENS))
    filtered: list[str] = []
    for term in terms:
        if not isinstance(term, str):
            continue
        term_tokens = _tokenise_terms([term])
        if min_shared == 0:
            filtered.append(term)
            continue

        segment_overlap = term_tokens & segment_tokens
        llm_overlap = term_tokens & llm_tokens
        if len(segment_overlap) >= min_shared or len(llm_overlap) >= min_shared:
            filtered.append(term)

    if filtered:
        return filtered

    return list(terms) if allow_when_empty else []


def _merge_segment_query_sources(
    *,
    segment_text: str,
    llm_queries: Sequence[str],
    brief_queries: Sequence[str],
    brief_keywords: Sequence[str],
    segment_keywords: Sequence[str],
    selector_keywords: Sequence[str],
    cap: int,
    llm_only: bool | None = None,
) -> tuple[list[str], str]:
    cap = max(1, int(cap or 0))
    combined: list[str] = []
    seen: set[str] = set()
    primary_source = "none"

    def _consume(source_name: str, terms: Sequence[str], *, relax: bool = False) -> bool:
        nonlocal primary_source
        if not terms:
            return False
        remaining = cap - len(combined)
        if remaining <= 0:
            return False
        prepared = [t.replace("_", " ").strip() for t in terms if isinstance(t, str)]
        prepared = [t for t in prepared if t]
        if not prepared:
            return False
        if relax:
            cleaned = _relaxed_normalise_terms(prepared, remaining)
        else:
            cleaned = _dedupe_queries(prepared, cap=remaining)
        added = False
        for term in cleaned:
            if len(combined) >= cap:
                break
            normalised = re.sub(r"\s+", " ", term.strip())
            if not normalised or normalised in seen:
                continue
            seen.add(normalised)
            combined.append(normalised)
            if primary_source == "none":
                if source_name.startswith("segment_brief"):
                    primary_source = "segment_brief"
                else:
                    primary_source = source_name
            added = True
        return added

    print(
        f"    🔍 DEBUG _combine_broll_queries ENTRÉE llm_queries: {llm_queries[:3]}"
    )

    llm_only_mode = _BROLL_LLM_ONLY if llm_only is None else bool(llm_only)

    llm_prefill: list[str] = []
    if llm_queries:
        llm_prefill = _relaxed_normalise_terms(llm_queries, cap)

    segment_tokens = _tokenise_terms([segment_text])
    llm_tokens = _tokenise_terms(llm_prefill)

    if llm_only_mode and llm_prefill:
        for term in llm_prefill:
            if len(combined) >= cap:
                break
            normalised = re.sub(r"\s+", " ", term.strip())
            if not normalised or normalised in seen:
                continue
            seen.add(normalised)
            combined.append(normalised)
        if combined:
            primary_source = "llm_hint"
            print(
                "    🔍 DEBUG _combine_broll_queries APRÈS _consume (llm_only), "
                f"combined={combined[:3] if combined else 'VIDE'}"
            )
            debug_preview = combined[:cap][:5]
            print(
                f"    🔍 DEBUG _combine_broll_queries SORTIE: {debug_preview}"
            )
            return combined[:cap], primary_source

    brief_pool: list[str] = []
    brief_pool.extend(brief_keywords or [])
    brief_pool.extend(brief_queries or [])
    brief_pool = _filter_terms_for_segment(
        brief_pool,
        segment_tokens=segment_tokens,
        llm_tokens=llm_tokens,
        allow_when_empty=True,
    )

    filtered_segment_keywords = _filter_terms_for_segment(
        segment_keywords,
        segment_tokens=segment_tokens,
        llm_tokens=llm_tokens,
        allow_when_empty=not llm_prefill,
    )

    filtered_selector_keywords = _filter_terms_for_segment(
        selector_keywords,
        segment_tokens=segment_tokens,
        llm_tokens=llm_tokens,
        allow_when_empty=False,
    )

    contextual_sources = 0
    if brief_pool:
        contextual_sources += 1
    if filtered_segment_keywords:
        contextual_sources += 1
    if filtered_selector_keywords:
        contextual_sources += 1

    llm_backfill: list[str] = []
    if llm_prefill:
        reserve_slots = min(contextual_sources, max(0, cap - 1))
        llm_initial_cap = max(1, cap - reserve_slots)
        llm_initial_terms = llm_prefill[:llm_initial_cap]
        llm_backfill = llm_prefill[llm_initial_cap:]
        _consume("llm_hint", llm_initial_terms, relax=True)
    print(
        "    🔍 DEBUG _combine_broll_queries APRÈS _consume, "
        f"combined={combined[:3] if combined else 'VIDE'}"
    )
    _consume("segment_brief", brief_pool)

    if len(combined) < cap:
        _consume("segment_keywords", filtered_segment_keywords)
    if len(combined) < cap:
        _consume("selector_keywords", filtered_selector_keywords)
    if not combined:
        seed_queries = _load_seed_queries()
        _consume("seed_queries", seed_queries)

    if len(combined) < cap:
        fallback_terms = _build_transcript_fallback_terms(
            segment_text,
            filtered_segment_keywords,
            limit=cap,
        )
        _consume("transcript_fallback", fallback_terms, relax=True)

    if not combined:
        _consume("transcript_fallback", ["stock footage"], relax=True)

    if len(combined) < cap and llm_backfill:
        _consume("llm_hint", llm_backfill, relax=True)

    if primary_source == "none" and combined:
        primary_source = "transcript_fallback"

    out = (combined[:cap], primary_source)
    debug_preview = out[0][:5] if out and isinstance(out[0], list) else out
    print(f"    🔍 DEBUG _combine_broll_queries SORTIE: {debug_preview}")
    return out

def _choose_dynamic_domain(dyn: dict):
    """Pick the best domain from LLM dynamic context.

    Returns (name, confidence) or (None, None).
    """
    try:
        domains = dyn.get("detected_domains") or []
        best_name = None
        best_conf = -1.0
        for d in domains:
            if not isinstance(d, dict):
                continue
            name = str(d.get("name") or "").strip()
            if not name:
                continue
            try:
                conf = float(d.get("confidence", 0.0) or 0.0)
            except Exception:
                conf = 0.0
            if conf > best_conf:
                best_conf = conf
                best_name = name
        if best_name:
            return best_name, (best_conf if best_conf >= 0 else None)
    except Exception:
        pass
    return None, None

def get_sentence_transformer_model(model_name: str):
    """RÃƒÂ©cupÃƒÂ¨re un modÃƒÂ¨le SentenceTransformer depuis le cache ou le charge"""
    # Ã°Å¸Å¡â‚¬ OPTIMISATION: Normaliser le nom du modÃƒÂ¨le pour ÃƒÂ©viter les doublons
    normalized_name = model_name.replace('sentence-transformers/', '')
    
    if normalized_name not in _MODEL_CACHE:
        print(f"    Ã°Å¸â€â€ž Chargement initial du modÃƒÂ¨le: {model_name}")
        try:
            from sentence_transformers import SentenceTransformer
            _MODEL_CACHE[normalized_name] = SentenceTransformer(model_name)
            print(f"    Ã¢Å“â€¦ ModÃƒÂ¨le {model_name} chargÃƒÂ© et mis en cache")
        except Exception as e:
            print(f"    Ã¢ÂÅ’ Erreur chargement modÃƒÂ¨le {model_name}: {e}")
            return None
    else:
        print(f"    Ã¢â„¢Â»Ã¯Â¸Â ModÃƒÂ¨le {model_name} rÃƒÂ©cupÃƒÂ©rÃƒÂ© du cache")
    
    return _MODEL_CACHE[normalized_name]

def safe_remove_tree(directory: Path, max_retries: int = 3, delay: float = 1.0) -> bool:
    """
    Supprime un dossier de faÃƒÂ§on sÃƒÂ©curisÃƒÂ©e avec retry et gestion des handles Windows
    
    Args:
        directory: Dossier ÃƒÂ  supprimer
        max_retries: Nombre maximum de tentatives
        delay: DÃƒÂ©lai entre les tentatives (secondes)
    
    Returns:
        True si la suppression a rÃƒÂ©ussi, False sinon
    """
    if not directory.exists():
        return True
    
    for attempt in range(max_retries):
        try:
            # Forcer la libÃƒÂ©ration des handles
            gc.collect()
            
            # Tentative de suppression rÃƒÂ©cursive
            shutil.rmtree(directory, ignore_errors=False)
            
            # VÃƒÂ©rifier que c'est vraiment supprimÃƒÂ©
            if not directory.exists():
                return True
                
        except PermissionError as e:
            if "WinError 32" in str(e) or "being used by another process" in str(e):
                print(f"    Ã¢Å¡Â Ã¯Â¸Â Tentative {attempt + 1}/{max_retries}: Fichier en cours d'utilisation, retry dans {delay}s...")
                time.sleep(delay)
                delay *= 1.5  # Backoff exponentiel
                continue
            else:
                print(f"    Ã¢ÂÅ’ Erreur de permission: {e}")
                break
        except Exception as e:
            print(f"    Ã¢ÂÅ’ Erreur inattendue lors de la suppression: {e}")
            break
    
    # Si on arrive ici, toutes les tentatives ont ÃƒÂ©chouÃƒÂ©
    try:
        # Tentative finale avec ignore_errors=True
        shutil.rmtree(directory, ignore_errors=True)
        if not directory.exists():
            print(f"    Ã¢Å“â€¦ Suppression rÃƒÂ©ussie avec ignore_errors")
            return True
        else:
            print(f"    Ã¢Å¡Â Ã¯Â¸Â Dossier partiellement supprimÃƒÂ©, rÃƒÂ©sidu: {directory}")
            return False
    except Exception as e:
        print(f"    Ã¢ÂÅ’ Ãƒâ€°chec final de suppression: {e}")
        return False

# Gestion optionnelle de Mediapipe avec fallback
try:
    import mediapipe as mp
    MEDIAPIPE_AVAILABLE = True
    _register_dependency_status("Ã¢Å“â€¦ Mediapipe disponible - Utilisation des fonctionnalitÃƒÂ©s IA avancÃƒÂ©es")
except ImportError:
    MEDIAPIPE_AVAILABLE = False
    mp = None
    _register_dependency_status("Ã¢Å¡Â Ã¯Â¸Â Mediapipe non disponible - Utilisation du fallback OpenCV (fonctionnalitÃƒÂ©s rÃƒÂ©duites)")

# Ã°Å¸Å¡â‚¬ NOUVEAU: Import du sÃƒÂ©lecteur B-roll gÃƒÂ©nÃƒÂ©rique
try:
    from broll_selector import BrollSelector, Asset, ScoringFeatures, BrollCandidate
    BROLL_SELECTOR_AVAILABLE = True
    _register_dependency_status("Ã¢Å“â€¦ SÃƒÂ©lecteur B-roll gÃƒÂ©nÃƒÂ©rique disponible - Scoring mixte activÃƒÂ©")
except ImportError as e:
    BROLL_SELECTOR_AVAILABLE = False
    _register_dependency_status(f"Ã¢Å¡Â Ã¯Â¸Â SÃƒÂ©lecteur B-roll gÃƒÂ©nÃƒÂ©rique non disponible: {e}")
    _register_dependency_status("   Ã°Å¸â€â€ž Utilisation du systÃƒÂ¨me de scoring existant")

from moviepy.editor import VideoFileClip, TextClip, CompositeVideoClip
from moviepy.video.fx.all import crop
from tqdm import tqdm  # NEW: console progress
import re # NEW: for caption/hashtag generation
from hormozi_subtitles import add_hormozi_subtitles


def _format_srt_timestamp(total_seconds: float) -> str:
    """Format seconds to SRT timestamp HH:MM:SS,mmm"""
    if total_seconds < 0:
        total_seconds = 0.0
    hours = int(total_seconds // 3600)
    minutes = int((total_seconds % 3600) // 60)
    seconds = int(total_seconds % 60)
    milliseconds = int(round((total_seconds - int(total_seconds)) * 1000))
    return f"{hours:02d}:{minutes:02d}:{seconds:02d},{milliseconds:03d}"


def write_srt(segments: List[Dict], srt_path: Path) -> None:
    """Write segments [{'start','end','text'}] to SRT file."""
    srt_path = Path(srt_path)
    srt_path.parent.mkdir(parents=True, exist_ok=True)
    lines: List[str] = []
    index = 1
    for seg in segments:
        text = (seg.get('text') or '').strip()
        if not text:
            continue
        start = float(seg.get('start') or 0.0)
        end = float(seg.get('end') or max(0.0, start + 0.01))
        start_ts = _format_srt_timestamp(start)
        end_ts = _format_srt_timestamp(end)
        lines.append(str(index))
        lines.append(f"{start_ts} --> {end_ts}")
        lines.append(text)
        lines.append("")
        index += 1
    with open(srt_path, 'w', encoding='utf-8') as f:
        f.write("\n".join(lines))

def write_vtt(segments: List[Dict], vtt_path: Path) -> None:
    """Write segments to WebVTT file."""
    vtt_path = Path(vtt_path)
    vtt_path.parent.mkdir(parents=True, exist_ok=True)
    def to_vtt_ts(total_seconds: float) -> str:
        if total_seconds < 0:
            total_seconds = 0.0
        hours = int(total_seconds // 3600)
        minutes = int((total_seconds % 3600) // 60)
        seconds = int(total_seconds % 60)
        milliseconds = int(round((total_seconds - int(total_seconds)) * 1000))
        return f"{hours:02d}:{minutes:02d}:{seconds:02d}.{milliseconds:03d}"
    lines: List[str] = ["WEBVTT",""]
    for seg in segments:
        text = (seg.get('text') or '').strip()
        if not text:
            continue
        start = float(seg.get('start') or 0.0)
        end = float(seg.get('end') or max(0.0, start + 0.01))
        lines.append(f"{to_vtt_ts(start)} --> {to_vtt_ts(end)}")
        lines.append(text)
        lines.append("")
    with open(vtt_path, 'w', encoding='utf-8') as f:
        f.write("\n".join(lines))


def _read_ui_settings() -> Dict:
    """Read optional UI settings from config/ui_settings.json."""
    try:
        cfg_path = Path('config/ui_settings.json')
        if cfg_path.exists():
            with open(cfg_path, 'r', encoding='utf-8') as f:
                return json.load(f) or {}
    except Exception:
        pass
    return {}


def _to_bool(v, default=False) -> bool:
    if v is None:
        return bool(default)
    if isinstance(v, bool):
        return v
    s = str(v).strip().lower()
    return s in {"1","true","yes","on"}


def _pipeline_core_fetcher_enabled() -> bool:
    """Resolve the pipeline_core toggle at runtime (env/UI overrides)."""
    override = os.getenv("ENABLE_PIPELINE_CORE_FETCHER")
    if override is not None:
        return _to_bool(override)
    legacy = os.getenv("AI_PIPELINE_CORE_FETCHER")
    if legacy is not None:
        return _to_bool(legacy)
    ui_value = _UI_SETTINGS.get("pipeline_core_fetcher") if isinstance(_UI_SETTINGS, dict) else None
    if ui_value is not None:
        return _to_bool(ui_value)
    return getattr(Config, "ENABLE_PIPELINE_CORE_FETCHER", False)


def _legacy_pipeline_fallback_enabled() -> bool:
    """Return True when the legacy src.pipeline integration may execute."""

    override = os.getenv("ENABLE_LEGACY_PIPELINE_FALLBACK")
    if override is not None:
        return _to_bool(override)
    return getattr(Config, "ENABLE_LEGACY_PIPELINE_FALLBACK", False)


# Load optional UI overrides once
_UI_SETTINGS = _read_ui_settings()

# Configuration automatique d'ImageMagick pour MoviePy
def configure_imagemagick():
    """Configure automatiquement ImageMagick pour MoviePy"""
    try:
        import moviepy.config as cfg
        
        # Chemins possibles pour ImageMagick sur Windows
        possible_paths = [
            r"C:\Program Files\ImageMagick-7.1.2-Q16-HDRI\magick.exe",
            r"C:\Program Files\ImageMagick-7.1.2-Q16\magick.exe",
            r"C:\Program Files\ImageMagick-7.1.1-Q16-HDRI\magick.exe",
            r"C:\Program Files\ImageMagick-7.1.1-Q16\magick.exe",
            r"C:\Program Files\ImageMagick-7.1.0-Q16-HDRI\magick.exe",
            r"C:\Program Files\ImageMagick-7.1.0-Q16\magick.exe",
        ]
        
        # Chercher ImageMagick
        for path in possible_paths:
            if os.path.exists(path):
                cfg.change_settings({"IMAGEMAGICK_BINARY": path})
                _register_dependency_status(f"Ã¢Å“â€¦ ImageMagick configurÃƒÂ©: {path}")
                return True

        _register_dependency_status("Ã¢Å¡Â Ã¯Â¸Â ImageMagick non trouvÃƒÂ©, utilisation du mode fallback")
        return False

    except Exception as e:
        _register_dependency_status(f"Ã¢Å¡Â Ã¯Â¸Â Erreur configuration ImageMagick: {e}")
        return False

# Configuration automatique au dÃƒÂ©marrage
configure_imagemagick()

# Configuration du logging
logging.basicConfig(level=logging.INFO, format='%(asctime)s - %(levelname)s - %(message)s')
logger = logging.getLogger(__name__)

class Config:
    """Configuration centralisÃƒÂ©e du pipeline"""
    CLIPS_FOLDER = Path("./clips")
    OUTPUT_FOLDER = Path("./output") 
    TEMP_FOLDER = Path("./temp")
    
    # RÃƒÂ©solution cible pour les rÃƒÂ©seaux sociaux
    TARGET_WIDTH = 720
    TARGET_HEIGHT = 1280  # Format 9:16
    
    # ParamÃƒÂ¨tres Whisper
    WHISPER_MODEL = "tiny"  # ou "small", "medium", "large"
    
    # ParamÃƒÂ¨tres sous-titres
    SUBTITLE_FONT_SIZE = 85
    SUBTITLE_COLOR = 'yellow'
    SUBTITLE_STROKE_COLOR = 'black'
    SUBTITLE_STROKE_WIDTH = 3
    # Biais global (en secondes) pour corriger un lÃƒÂ©ger dÃƒÂ©calage systÃƒÂ©matique
    # 0.0 par dÃƒÂ©faut pour ÃƒÂ©viter tout dÃƒÂ©calage si non nÃƒÂ©cessaire
    SUBTITLE_TIMING_BIAS_S = 0.0

    # Activation B-roll: UI > ENV > dÃƒÂ©faut(off)
    # Si fetchers cochÃƒÂ©s, activer automatiquement l'insertion B-roll, sauf si explicitement dÃƒÂ©sactivÃƒÂ© cÃƒÂ´tÃƒÂ© UI
    _UI_ENABLE_BROLL = _UI_SETTINGS.get('enable_broll') if 'enable_broll' in _UI_SETTINGS else None
    _ENV_ENABLE_BROLL = os.getenv('ENABLE_BROLL') or os.getenv('AI_BROLL_ENABLED')
    _AUTO_ENABLE = _to_bool(_UI_SETTINGS.get('broll_fetch_enable'), default=True) if 'broll_fetch_enable' in _UI_SETTINGS else _to_bool(os.getenv('BROLL_FETCH_ENABLE') or os.getenv('AI_BROLL_ENABLE_FETCHER'), default=True)
    ENABLE_BROLL = (
        _to_bool(_UI_ENABLE_BROLL, default=False) if _UI_ENABLE_BROLL is not None
        else (_to_bool(_ENV_ENABLE_BROLL, default=False) or _AUTO_ENABLE)
    )
    ENABLE_LEGACY_PIPELINE_FALLBACK = _to_bool(
        _UI_SETTINGS.get('legacy_pipeline_fallback'),
        default=getattr(_ROOT_CONFIG, 'ENABLE_LEGACY_PIPELINE_FALLBACK', False),
    ) if 'legacy_pipeline_fallback' in _UI_SETTINGS else getattr(_ROOT_CONFIG, 'ENABLE_LEGACY_PIPELINE_FALLBACK', False)

    # === Options fetcher B-roll (stock) ===
    # Active le fetch automatique: UI > ENV > dÃƒÂ©faut(on)
    BROLL_FETCH_ENABLE = _to_bool(_UI_SETTINGS.get('broll_fetch_enable'), default=True) if 'broll_fetch_enable' in _UI_SETTINGS else _to_bool(os.getenv('BROLL_FETCH_ENABLE') or os.getenv('AI_BROLL_ENABLE_FETCHER'), default=True)
    # Fournisseur: UI > ENV > dÃƒÂ©faut pexels
    BROLL_FETCH_PROVIDER = (_UI_SETTINGS.get('broll_fetch_provider') or os.getenv('AI_BROLL_FETCH_PROVIDER') or 'pexels')
    # ClÃƒÂ©s API
    PEXELS_API_KEY = _UI_SETTINGS.get('PEXELS_API_KEY') or os.getenv('PEXELS_API_KEY')
    PIXABAY_API_KEY = _UI_SETTINGS.get('PIXABAY_API_KEY') or os.getenv('PIXABAY_API_KEY')
    # ContrÃƒÂ´les de fetch
    BROLL_FETCH_MAX_PER_KEYWORD = int(_UI_SETTINGS.get('broll_fetch_max_per_keyword') or os.getenv('BROLL_FETCH_MAX_PER_KEYWORD') or 25)  # CORRIGÃƒâ€°: 12 Ã¢â€ â€™ 25
    BROLL_FETCH_ALLOW_VIDEOS = _to_bool(_UI_SETTINGS.get('broll_fetch_allow_videos'), default=True) if 'broll_fetch_allow_videos' in _UI_SETTINGS else _to_bool(os.getenv('BROLL_FETCH_ALLOW_VIDEOS'), default=True)
    BROLL_FETCH_ALLOW_IMAGES = _to_bool(_UI_SETTINGS.get('broll_fetch_allow_images'), default=False) if 'broll_fetch_allow_images' in _UI_SETTINGS else _to_bool(os.getenv('BROLL_FETCH_ALLOW_IMAGES'), default=False)
    # Ãƒâ€°largir le pool par dÃƒÂ©faut: activer les images si non prÃƒÂ©cisÃƒÂ©
    if 'broll_fetch_allow_images' not in _UI_SETTINGS and os.getenv('BROLL_FETCH_ALLOW_IMAGES') is None:
        BROLL_FETCH_ALLOW_IMAGES = True
    # Embeddings pour matching sÃƒÂ©mantique
    BROLL_USE_EMBEDDINGS = _to_bool(_UI_SETTINGS.get('broll_use_embeddings'), default=True) if 'broll_use_embeddings' in _UI_SETTINGS else _to_bool(os.getenv('BROLL_USE_EMBEDDINGS'), default=True)
    BROLL_EMBEDDING_MODEL = (_UI_SETTINGS.get('broll_embedding_model') or os.getenv('BROLL_EMBEDDING_MODEL') or 'sentence-transformers/paraphrase-multilingual-MiniLM-L12-v2')
    # Config contextuelle
    CONTEXTUAL_CONFIG_PATH = Path(_UI_SETTINGS.get('contextual_broll_yml') or os.getenv('CONTEXTUAL_BROLL_YML') or 'config/contextual_broll.yml')

    # Sortie et nettoyage
    USE_HARDLINKS = _to_bool(_UI_SETTINGS.get('use_hardlinks'), default=True) if 'use_hardlinks' in _UI_SETTINGS else _to_bool(os.getenv('USE_HARDLINKS'), default=True)
    BROLL_DELETE_AFTER_USE = _to_bool(_UI_SETTINGS.get('broll_delete_after_use'), default=True) if 'broll_delete_after_use' in _UI_SETTINGS else _to_bool(os.getenv('BROLL_DELETE_AFTER_USE') or os.getenv('AI_BROLL_PURGE_AFTER_USE'), default=True)
    # Ã°Å¸Å¡â‚¬ NOUVEAU: Forcer le nettoyage aprÃƒÂ¨s chaque vidÃƒÂ©o pour ÃƒÂ©conomiser l'espace
    BROLL_CLEANUP_PER_VIDEO = True  # Toujours activÃƒÂ© pour ÃƒÂ©viter l'accumulation
    BROLL_PURGE_AFTER_RUN = _to_bool(_UI_SETTINGS.get('broll_purge_after_run'), default=True) if 'broll_purge_after_run' in _UI_SETTINGS else _to_bool(os.getenv('BROLL_PURGE_AFTER_RUN') or os.getenv('AI_BROLL_PURGE_AFTER_RUN'), default=True)
    # Brand kit
    BRAND_KIT_ID = _UI_SETTINGS.get('brand_kit_id') or os.getenv('BRAND_KIT_ID') or 'default'
    # Experimental FX (wipes/zoom/LUT etc.)
    ENABLE_EXPERIMENTAL_FX = _to_bool(_UI_SETTINGS.get('enable_experimental_fx'), default=False) if 'enable_experimental_fx' in _UI_SETTINGS else _to_bool(os.getenv('ENABLE_EXPERIMENTAL_FX'), default=False)

    # Ã°Å¸Å¡â‚¬ NOUVEAU: Configuration du sÃƒÂ©lecteur B-roll gÃƒÂ©nÃƒÂ©rique
    BROLL_SELECTOR_CONFIG_PATH = Path(_UI_SETTINGS.get('broll_selector_config') or os.getenv('BROLL_SELECTOR_CONFIG') or 'config/broll_selector_config.yaml')
    BROLL_SELECTOR_ENABLED = _to_bool(_UI_SETTINGS.get('broll_selector_enabled'), default=True) if 'broll_selector_enabled' in _UI_SETTINGS else _to_bool(os.getenv('BROLL_SELECTOR_ENABLED') or os.getenv('AI_BROLL_SELECTOR_ENABLED'), default=True)

# Ã°Å¸Å¡â‚¬ SUPPRIMÃƒâ€°: Fonction _detect_local_llm obsolÃƒÂ¨te
# RemplacÃƒÂ©e par le systÃƒÂ¨me LLM industriel qui gÃƒÂ¨re automatiquement la dÃƒÂ©tection

# Ã°Å¸Å¡â‚¬ SUPPRIMÃƒâ€°: Ancien systÃƒÂ¨me LLM obsolÃƒÂ¨te remplacÃƒÂ© par le systÃƒÂ¨me industriel
# Cette fonction utilisait l'ancien prompt complexe et causait des timeouts
# Maintenant remplacÃƒÂ©e par le systÃƒÂ¨me LLM industriel dans generate_caption_and_hashtags
# Ã°Å¸Å¡â‚¬ SUPPRIMÃƒâ€°: Reste de l'ancien systÃƒÂ¨me LLM obsolÃƒÂ¨te
# Toute cette logique complexe est maintenant remplacÃƒÂ©e par le systÃƒÂ¨me industriel

# === IA: Analyse mots-clÃƒÂ©s et prompts visuels pour guider le B-roll ===

def extract_keywords_from_transcript_ai(transcript_segments: List[Dict]) -> Dict:
    """Analyse simple: thÃƒÂ¨mes, occurrences et timestamps pour B-roll contextuel."""
    keyword_categories = {
        'money': ['money', 'cash', 'dollars', 'profit', 'revenue', 'income', 'wealth'],
        'business': ['business', 'company', 'startup', 'entrepreneur', 'strategy'],
        'technology': ['tech', 'software', 'app', 'digital', 'online', 'ai', 'automation'],
        'success': ['success', 'win', 'achievement', 'goal', 'growth', 'scale', 'unstoppable', 'beast'],
        'people': ['team', 'customer', 'client', 'person', 'human', 'community'],
        'emotion_positive': ['amazing', 'incredible', 'fantastic', 'awesome', 'fire'],
        'emotion_negative': ['problem', 'issue', 'difficult', 'challenge', 'fail'],
        'action': ['build', 'create', 'launch', 'start', 'implement', 'execute'],
        # Ã°Å¸Å¡â‚¬ NOUVELLES CATÃƒâ€°GORIES pour contenu cerveau/mental/neurosciences
        'brain_mind': ['brain', 'mind', 'mental', 'neuroscience', 'neural', 'cognitive', 'psychology'],
        'health_wellness': ['health', 'wellness', 'nutrition', 'nutrients', 'supplements', 'fitness', 'energy'],
        'learning_growth': ['learn', 'learning', 'growth', 'development', 'improvement', 'potential', 'capability'],
        'internal_dialogue': ['dialogue', 'conversation', 'thoughts', 'thinking', 'mindset', 'beliefs', 'circuit']
    }
    full_text = ' '.join([(seg.get('text') or '').lower() for seg in transcript_segments])
    detected_keywords: Dict[str, List[str]] = {}
    timestamps_by_category: Dict[str, List[Dict]] = {}
    for category, kws in keyword_categories.items():
        detected_keywords[category] = []
        timestamps_by_category[category] = []
        for kw in kws:
            if kw in full_text:
                detected_keywords[category].append(kw)
                for seg in transcript_segments:
                    text = (seg.get('text') or '').lower()
                    if kw in text:
                        # Ã°Å¸Å¡â‚¬ CORRECTION: Gestion robuste des timestamps avec slice objects
                        start_val = seg.get('start', 0.0)
                        end_val = seg.get('end', 0.0)
                        
                        # Convertir slice objects en float si nÃƒÂ©cessaire
                        if hasattr(start_val, 'start'):  # Si c'est un slice
                            start_val = start_val.start or 0.0
                        if hasattr(end_val, 'start'):  # Si c'est un slice
                            end_val = end_val.start or 0.0
                            
                        timestamps_by_category[category].append({
                            'start': float(start_val),
                            'end': float(end_val),
                            'keyword': kw,
                            'context': seg.get('text') or ''
                        })
    dominant_theme = 'business'
    try:
        dominant_theme = max(detected_keywords.items(), key=lambda x: len(x[1]))[0]
    except Exception:
        pass
    # Ã°Å¸Å¡â‚¬ CORRECTION CRITIQUE: Gestion robuste du timestamp final
    total_duration = 0.0
    if transcript_segments:
        try:
            last_end = transcript_segments[-1].get('end', 0.0)
            # Convertir slice object en float si nÃƒÂ©cessaire
            if hasattr(last_end, 'start'):  # Si c'est un slice
                last_end = last_end.start or 0.0
            total_duration = float(last_end)
        except (ValueError, TypeError, AttributeError, KeyError):
            total_duration = 0.0
    
    return {
        'keywords': detected_keywords,
        'timestamps': timestamps_by_category,
        'dominant_theme': dominant_theme,
        'total_duration': total_duration
    }


def generate_broll_prompts_ai(keyword_analysis: Dict) -> List[Dict]:
    """Generate B-roll prompts using AI analysis."""
    try:
        # Extract main theme and keywords
        main_theme = keyword_analysis.get('dominant_theme', 'general')  # Ã°Å¸Å¡â‚¬ CORRECTION: ClÃƒÂ© correcte
        keywords = keyword_analysis.get('keywords', {})
        sentiment = keyword_analysis.get('sentiment', 0.0)
        
        # Generate context-aware prompts
        prompts = []
        
        # Base prompts from main theme
        if main_theme == 'technology':
            prompts.extend([
                'artificial intelligence neural network',
                'computer vision algorithm',
                'tech innovation future',
                'digital transformation',
                'machine learning data'
            ])
        elif main_theme == 'medical':
            prompts.extend([
                'medical research laboratory',
                'healthcare innovation hospital',
                'microscope scientific discovery',
                'medical technology',
                'healthcare professionals'
            ])
        elif main_theme == 'business':
            prompts.extend([
                'business success growth',
                'entrepreneurship motivation',
                'professional development office',
                'team collaboration',
                'business strategy'
            ])
        elif main_theme == 'neuroscience':
            prompts.extend([
                'neuroscience brain neurons synapse',
                'brain reflexes nervous system',
                'brain scan mri eeg lab',
                'cognitive science',
                'mental health awareness'
            ])
        else:
            # Generic prompts for other themes  
            # Ã°Å¸Å¡â‚¬ CORRECTION: keywords est un dict, pas une liste
            if keywords and isinstance(keywords, dict):
                # Extraire les premiers mots-clÃƒÂ©s de toutes les catÃƒÂ©gories
                all_kws = []
                for category_kws in keywords.values():
                    if isinstance(category_kws, list):
                        all_kws.extend(category_kws[:2])  # 2 par catÃƒÂ©gorie
                base_keywords = all_kws[:3] if all_kws else [main_theme]
            else:
                base_keywords = [main_theme]
                
            for kw in base_keywords:
                prompts.append(f"{main_theme} {kw}")
        
        # Add sentiment-based prompts
        if sentiment > 0.3:
            prompts.extend(['positive energy', 'success achievement', 'happy people'])
        elif sentiment < -0.3:
            prompts.extend(['serious focus', 'determination', 'overcoming challenges'])
        
        # Limit and deduplicate
        unique_prompts = list(dict.fromkeys(prompts))[:8]
        
        return unique_prompts
        
    except Exception as e:
        print(f"Ã¢Å¡Â Ã¯Â¸Â Erreur gÃƒÂ©nÃƒÂ©ration prompts AI: {e}")
        # Fallback prompts
        return ['general content', 'people working', 'modern technology']

class VideoProcessor:
    _shared_llm_service = None

    """Classe principale pour traiter les vidÃƒÂ©os"""

    def __init__(self):
        emit_dependency_status()
        if os.getenv("FAST_TESTS") == "1":
            self.whisper_model = object()
        else:
            self.whisper_model = whisper.load_model(Config.WHISPER_MODEL)
        _setup_directories()
        # Cache ÃƒÂ©ventuel pour spaCy
        self._spacy_model = None

        if VideoProcessor._shared_llm_service is None:
            try:
                VideoProcessor._shared_llm_service = get_shared_llm_service()
            except Exception as exc:
                logger.warning("LLM service initialisation failed: %s", exc)
        self._llm_service = VideoProcessor._shared_llm_service
        self._core_last_run_used = False
        self._last_broll_insert_count = 0
        self._pipeline_config = PipelineConfigBundle()
        meta_dir = Config.OUTPUT_FOLDER / 'meta'
        log_file = meta_dir / 'broll_pipeline_events.jsonl'
        self._broll_event_logger: Optional[JsonlLogger] = JsonlLogger(log_file)
        self._broll_env_logged = False

    def get_last_broll_insert_count(self) -> int:
        """Return the number of B-roll clips inserted during the last run."""

        return getattr(self, "_last_broll_insert_count", 0)

    def _setup_directories(self):
        """CrÃƒÂ©e les dossiers nÃƒÂ©cessaires"""
        for folder in [Config.CLIPS_FOLDER, Config.OUTPUT_FOLDER, Config.TEMP_FOLDER]:
            folder.mkdir(parents=True, exist_ok=True)
    
    def _generate_unique_output_dir(self, clip_stem: str) -> Path:
        """CrÃƒÂ©e un dossier unique pour ce clip sous output/clips/<stem>[-NNN]"""
        root = Config.OUTPUT_FOLDER / 'clips'
        root.mkdir(parents=True, exist_ok=True)
        base = root / clip_stem
        if not base.exists():
            base.mkdir(parents=True, exist_ok=True)
            return base
        # Trouver suffixe -001, -002, ...
        for i in range(1, 1000):
            candidate = root / f"{clip_stem}-{i:03d}"
            if not candidate.exists():
                candidate.mkdir(parents=True, exist_ok=True)
                return candidate
        # Fallback timestamp
        from datetime import datetime
        ts = datetime.now().strftime('%Y%m%d-%H%M%S')
        cand = root / f"{clip_stem}-{ts}"
        cand.mkdir(parents=True, exist_ok=True)
        return cand

    def process_single_clip(self, clip_path: Path, *, enable_core: Optional[bool] = None, verbose: bool = False):
        """Entry point used by the CLI wrapper with JSONL boot events."""
        clip_path = Path(clip_path)
        if not clip_path.exists():
            raise FileNotFoundError(f"Source video not found: {clip_path}")

        _setup_directories()
        output_root = Config.OUTPUT_FOLDER
        meta_dir = output_root / 'meta'
        final_dir = output_root / 'final'
        subtitled_dir = output_root / 'subtitled'
        for folder in (meta_dir, final_dir, subtitled_dir):
            folder.mkdir(parents=True, exist_ok=True)

        session_id = f"{clip_path.stem}-{int(time.time() * 1000)}"
        self._broll_env_logged = False
        event_logger = self._get_broll_event_logger()

        use_core = enable_core if enable_core is not None else _pipeline_core_fetcher_enabled()
        logger.info('[CORE] Orchestrator %s', 'enabled' if use_core else 'disabled (legacy path)')
        boot_payload = {
            'event': 'pipeline_core_boot',
            'video': clip_path.name,
            'enable_core': bool(use_core),
            'session_id': session_id,
        }
        event_logger.log(boot_payload)
        event_logger.log({'event': 'core_start' if use_core else 'legacy_start', 'video': clip_path.name, 'session_id': session_id})

        previous_flag = os.environ.get('ENABLE_PIPELINE_CORE_FETCHER')
        os.environ['ENABLE_PIPELINE_CORE_FETCHER'] = 'true' if use_core else 'false'
        start_time = time.time()
        self._core_last_run_used = False
        result = None
        try:
            result = self._process_single_clip_impl(clip_path, verbose=verbose)
        except Exception as exc:
            event_logger.log({
                'event': 'pipeline_failed',
                'video': clip_path.name,
                'session_id': session_id,
                'core_requested': bool(use_core),
                'error': repr(exc),
            })
            raise
        finally:
            if previous_flag is None:
                os.environ.pop('ENABLE_PIPELINE_CORE_FETCHER', None)
            else:
                os.environ['ENABLE_PIPELINE_CORE_FETCHER'] = previous_flag

        final_path = Path(result) if result else None
        event_logger.log({
            'event': 'finalized',
            'video': clip_path.name,
            'session_id': session_id,
            'elapsed_s': round(time.time() - start_time, 3),
            'final_mp4': str(final_path) if final_path else None,
            'core_requested': bool(use_core),
            'core_effective': bool(getattr(self, '_core_last_run_used', False)),
        })

        log_path = getattr(event_logger, 'path', None)
        in_memory_entries = getattr(event_logger, 'entries', None)
        if isinstance(log_path, Path) and (not log_path.exists() or log_path.stat().st_size == 0):
            if not in_memory_entries:
                raise RuntimeError('[CORE] No JSONL events written for this run.')

        return final_path

    def _get_broll_event_logger(self):
        global _GLOBAL_BROLL_EVENTS_LOGGER

        logger_obj = _GLOBAL_BROLL_EVENTS_LOGGER
        if logger_obj is None:
            try:
                base_dir = Path(getattr(Config, 'OUTPUT_FOLDER', Path('output')))
            except Exception:
                base_dir = Path('output')
            events_path = base_dir / 'meta' / 'broll_pipeline_events.jsonl'
            events_path.parent.mkdir(parents=True, exist_ok=True)
            logger_obj = JsonlLogger(events_path)
            _GLOBAL_BROLL_EVENTS_LOGGER = logger_obj

        self._broll_event_logger = logger_obj
        if not getattr(self, '_broll_env_logged', False):
            try:
                env_payload = {
                    'event': 'broll_env_ready',
                    'providers': _get_provider_names(self._pipeline_config),
                }
                logger_obj.log(env_payload)
                self._broll_env_logged = True
            except Exception:
                pass
        return logger_obj


    def _maybe_use_pipeline_core(
        self,
        segments,
        broll_keywords,
        *,
        subtitles,
        input_path: Path,
    ) -> Optional[Tuple[int, Optional[Path]]]:
        """Attempt to run the pipeline_core orchestrator if configured.

        Returns a tuple ``(inserted_count, rendered_path)`` when the orchestrator
        is engaged. The rendered path may be ``None`` if rendering fails. When
        the orchestrator should not run, ``None`` is returned so the legacy
        pipeline can continue unchanged.
        """

        event_logger = self._get_broll_event_logger()
        if not _pipeline_core_fetcher_enabled():
            event_logger.log({'event': 'core_disabled', 'reason': 'flag_disabled'})
            self._core_last_run_used = False
            return None


        fetcher_cfg = getattr(self._pipeline_config, 'fetcher', None)
        if fetcher_cfg is None:
            logger.warning(
                "pipeline_core fetcher enabled but fetcher configuration is missing; "
                "falling back to legacy pipeline",
            )
            event_logger.log({'event': 'core_disabled', 'reason': 'missing_fetcher_config'})
            self._core_last_run_used = False
            return None

        providers = getattr(fetcher_cfg, 'providers', None)
        providers_list: List[Any]
        misconfigured = False

        if providers is None:
            providers_list = []
        else:
            try:
                providers_list = list(providers or ())
            except TypeError:
                misconfigured = True
                providers_list = [providers]

        if misconfigured:
            logger.warning(
                "pipeline_core fetcher misconfigured: expected iterable `fetcher.providers`, "
                "got %s; falling back to legacy pipeline",
                type(providers).__name__,
            )
            event_logger.log({'event': 'core_disabled', 'reason': 'providers_misconfigured', 'provider_type': type(providers).__name__})
            self._core_last_run_used = False
            return None

        if not providers_list:
            logger.warning(
                "pipeline_core fetcher enabled but no providers configured; falling back to legacy pipeline",
            )
            event_logger.log({'event': 'core_disabled', 'reason': 'no_providers'})
            self._core_last_run_used = False
            return None

        event_logger.log({'event': 'core_engaged', 'video': input_path.name, 'providers': len(providers_list)})

        inserted = self._insert_brolls_pipeline_core(
            segments,
            broll_keywords,
            subtitles=subtitles,
            input_path=input_path,
        )
        return inserted

    def _insert_brolls_pipeline_core(
        self,
        segments,
        broll_keywords,
        *,
        subtitles,
        input_path: Path,
    ) -> Tuple[int, Optional[Path], Dict[str, Any]]:
        global SEEN_URLS, SEEN_PHASHES, SEEN_IDENTIFIERS
        SEEN_URLS.clear()
        SEEN_PHASHES.clear()
        SEEN_IDENTIFIERS.clear()
        self._core_last_run_used = True
        self._last_broll_insert_count = 0
        self._core_last_timeline: List[CoreTimelineEntry] = []
        self._core_last_render_path: Optional[Path] = None
        logger.info("[BROLL] pipeline_core orchestrator engaged")
        config_bundle = self._pipeline_config
        orchestrator = FetcherOrchestrator(config_bundle.fetcher)
        selection_cfg = config_bundle.selection
        timeboxing_cfg = config_bundle.timeboxing
        event_logger = self._get_broll_event_logger()
        event_logger.log(
            {
                "event": "broll_session_start",
                "segment": -1,
                "total_segments": len(segments),
                "llm_healthy": bool(self._llm_service),
            }
        )

        # Prepare selection report (once per clip)
        report = None
        report_segments: List[Dict[str, Any]] = []
        try:
            dyn_ctx = getattr(self, '_dyn_context', None)
            dom_name, dom_conf = _choose_dynamic_domain(dyn_ctx) if ENABLE_SELECTOR_DYNAMIC_DOMAIN else (None, None)
            dom_source = 'dyn' if dom_name else 'none'
            sk = list(getattr(self, '_selector_keywords', []))
            fk = list(getattr(self, '_fetch_keywords', []))
            report = {
                'video_stem': Path(input_path).stem,
                'effective_domain': dom_name,
                'domain_confidence': dom_conf,
                'domain_source': dom_source,
                'selector_keywords': sk,
                'fetch_keywords': fk,
                'segments': [],
            }
        except Exception:
            report = None

        sanitized_segments = []
        dropped_invalid = 0
        for segment in segments or []:
            try:
                start = float(getattr(segment, 'start', 0.0))
                end = float(getattr(segment, 'end', start))
            except (TypeError, ValueError):
                dropped_invalid += 1
                continue
            text = getattr(segment, 'text', '')
            if not str(text).strip():
                dropped_invalid += 1
                continue
            if start < 0 or end < 0 or end < start:
                dropped_invalid += 1
                continue
            sanitized_segments.append(segment)
        if dropped_invalid:
            event_logger.log({
                'event': 'core_segment_filtered',
                'dropped': dropped_invalid,
                'remaining': len(sanitized_segments),
                'video': input_path.name,
            })
            logger.warning(
                "Filtered %s invalid transcript segments before core fetcher (remaining=%s)",
                dropped_invalid,
                len(sanitized_segments),
            )
        segments = sanitized_segments
        if report is not None:
            try:
                report_segments = [
                    {
                        'segment': idx,
                        't0': float(getattr(segment, 'start', 0.0) or 0.0),
                        't1': float(getattr(segment, 'end', getattr(segment, 'start', 0.0)) or 0.0),
                        'queries': [],
                        'candidates': [],
                        'selected': [],
                    }
                    for idx, segment in enumerate(segments)
                ]
                report['segments'] = report_segments
            except Exception:
                report_segments = []
        if not segments:
            event_logger.log({'event': 'core_no_segments', 'reason': 'no_valid_segments', 'video': input_path.name})
            self._core_last_run_used = False
            self._last_broll_insert_count = 0
            return 0, None

        fetch_timeout = max((timeboxing_cfg.fetch_rank_ms or 0) / 1000.0, 0.0)

        selected_assets: List[Dict[str, Any]] = []
        provider_counter: Counter[str] = Counter()
        query_source_counter: Counter[str] = Counter()
        selected_segments: List[int] = []
        selected_durations: List[float] = []
        total_candidates = 0
        total_unique_candidates = 0
        total_url_dedup_hits = 0
        total_phash_dedup_hits = 0
        total_latency_ms = 0
        segments_with_queries = 0
        forced_keep_consumed = 0
        raw_forced_keep_budget = getattr(selection_cfg, 'forced_keep_budget', None)
        if isinstance(raw_forced_keep_budget, int):
            forced_keep_remaining: Optional[int] = max(0, raw_forced_keep_budget)
        elif isinstance(raw_forced_keep_budget, float):
            forced_keep_remaining = max(0, int(raw_forced_keep_budget))
        else:
            forced_keep_remaining = None
        forced_keep_allowed = bool(getattr(selection_cfg, 'allow_forced_keep', True))
        try:
            flags = getattr(self._pipeline_config, "flags", None)
            raw_cap = getattr(flags, "llm_max_queries_per_segment", None)
            query_cap = int(raw_cap) if raw_cap is not None else SEGMENT_REFINEMENT_MAX_TERMS
        except Exception:
            query_cap = SEGMENT_REFINEMENT_MAX_TERMS
        if not isinstance(query_cap, int):
            try:
                query_cap = int(query_cap)
            except Exception:
                query_cap = SEGMENT_REFINEMENT_MAX_TERMS
        if query_cap <= 0:
            query_cap = SEGMENT_REFINEMENT_MAX_TERMS
        if query_cap <= 0:
            query_cap = 4

        dyn_ctx = getattr(self, "_dyn_context", {})
        if not isinstance(dyn_ctx, dict):
            dyn_ctx = {}
        dyn_language = str(dyn_ctx.get("language") or "").strip().lower()

        metadata_payload = getattr(self, "_latest_metadata", {})
        if not isinstance(metadata_payload, dict):
            metadata_payload = {}
        metadata_query_cap = max(query_cap, 8)
        metadata_status = str(metadata_payload.get('llm_status') or '').strip().lower()
        metadata_queries_raw: List[str] = []
        llm_query_source_label: Optional[str] = None
        base_llm_queries: List[str] = []
        if metadata_status == 'ok':
            try:
                metadata_queries_raw = (
                    metadata_payload.get("queries")
                    or metadata_payload.get("search_queries")
                    or metadata_payload.get("broll_queries")
                    or []
                )
            except Exception:
                metadata_queries_raw = []
            try:
                debug_keys = list(metadata_payload.keys())
            except Exception:
                debug_keys = []
            print(f"    🔍 DEBUG metadata_payload keys: {debug_keys}")
            debug_preview = metadata_queries_raw[:5] if metadata_queries_raw else "VIDE - Va régénérer !"
            print(f"    🔍 DEBUG queries found: {debug_preview}")
            base_llm_queries = _relaxed_normalise_terms(metadata_queries_raw, metadata_query_cap)
            print(
                f"    🔍 DEBUG llm_queries après normalisation: {base_llm_queries[:5]}"
            )
            if not base_llm_queries:
                print("    ⚠️ llm_queries VIDE après normalisation !")
            if not base_llm_queries:
                broll_kw = metadata_payload.get("broll_keywords") or []
                print(f"    ⚠️ Queries vides ! Utilisation broll_keywords: {broll_kw[:5]}")
                base_llm_queries = list(broll_kw[:metadata_query_cap])
            if base_llm_queries:
                llm_query_source_label = 'llm_metadata'
        if not base_llm_queries:
            base_llm_queries = _relaxed_normalise_terms(dyn_ctx.get("search_queries") or [], metadata_query_cap)
            if base_llm_queries and llm_query_source_label is None:
                llm_query_source_label = 'dynamic_context'
        if not base_llm_queries:
            try:
                fetch_kw = getattr(self, "_fetch_keywords", [])
            except Exception:
                fetch_kw = []
            base_llm_queries = _relaxed_normalise_terms(fetch_kw, metadata_query_cap)
            if base_llm_queries and llm_query_source_label is None:
                llm_query_source_label = 'fetch_keywords'
        if not base_llm_queries:
            base_llm_queries = _relaxed_normalise_terms(broll_keywords or [], metadata_query_cap)
            if base_llm_queries and llm_query_source_label is None:
                llm_query_source_label = 'transcript_keywords'

        try:
            selector_keywords = list(getattr(self, "_selector_keywords", []))
        except Exception:
            selector_keywords = []

        for idx, segment in enumerate(segments):
            seg_duration = max(0.0, segment.end - segment.start)
            report_entry = report_segments[idx] if idx < len(report_segments) else None

            llm_hints = None
            llm_healthy = bool(getattr(self, "_llm_service", None))
            hint_terms: List[str] = []
            hint_source: Optional[str] = None
            raw_hint_items: List[str] = []
            if getattr(self, "_llm_service", None):
                try:
                    llm_hints = self._llm_service.generate_hints_for_segment(
                        segment.text,
                        segment.start,
                        segment.end,
                    )
                except Exception:
                    llm_hints = None
                    llm_healthy = False
                else:
                    llm_healthy = True
            if llm_hints and isinstance(llm_hints.get('queries'), list):
                raw_hint_items = [item for item in llm_hints['queries'] if isinstance(item, str)]
                hint_terms = _dedupe_queries(raw_hint_items, cap=metadata_query_cap)
                raw_source = llm_hints.get('source') if isinstance(llm_hints, dict) else None
                if isinstance(raw_source, str) and raw_source.strip():
                    hint_source = raw_source.strip()

            fallback_hint = hint_source in _FALLBACK_HINT_SOURCES if hint_source else False
            json_segment_queries: List[str] = []
            json_segment_source: Optional[str] = None
            if (
                _BROLL_SEGMENT_JSON
                and (not hint_terms or fallback_hint)
                and isinstance(getattr(segment, "text", None), str)
            ):
                segment_text_value = getattr(segment, "text", "") or ""
                if len(segment_text_value.strip()) >= _SEGMENT_JSON_MIN_CHARS:
                    try:
                        json_candidates = generate_segment_queries(segment_text_value)
                    except Exception:
                        json_candidates = []
                    else:
                        json_segment_queries = _dedupe_queries(json_candidates, cap=query_cap)
                        if json_segment_queries:
                            json_segment_source = "llm_segment_json"

            raw_segment_keywords = self._derive_segment_keywords(segment, broll_keywords)
            segment_keywords = _dedupe_queries(raw_segment_keywords, cap=query_cap)

            try:
                brief_queries, brief_keywords = _segment_brief_terms(dyn_ctx, idx)
            except Exception:
                brief_queries, brief_keywords = [], []

            llm_query_candidates: List[str] = []
            if json_segment_queries:
                llm_query_candidates.extend(json_segment_queries)
            if hint_terms and hint_source and hint_source not in _FALLBACK_HINT_SOURCES:
                for term in hint_terms:
                    if term not in llm_query_candidates:
                        llm_query_candidates.append(term)
            if not llm_query_candidates:
                llm_query_candidates = list(base_llm_queries)
            else:
                for candidate in base_llm_queries:
                    if candidate not in llm_query_candidates:
                        llm_query_candidates.append(candidate)

            final_queries, query_source = _merge_segment_query_sources(
                segment_text=getattr(segment, "text", "") or "",
                llm_queries=llm_query_candidates,
                brief_queries=brief_queries,
                brief_keywords=brief_keywords,
                segment_keywords=segment_keywords,
                selector_keywords=selector_keywords,
                cap=query_cap,
                llm_only=_BROLL_LLM_ONLY,
            )

            try:
                print(
                    f"    🔍 DEBUG final_queries REÇUES: {final_queries[:5]}"
                )
            except Exception:
                pass

            queries = final_queries

            if query_source == 'llm_hint':
                if brief_queries:
                    query_source = 'segment_brief'
                elif llm_query_source_label:
                    query_source = llm_query_source_label
                else:
                    query_source = 'transcript_fallback'

            if hint_terms and hint_source and hint_source not in _FALLBACK_HINT_SOURCES:
                queries = hint_terms[:max(1, query_cap)]
                query_source = hint_source or 'llm_hint'
                try:
                    logger.info(
                        "[BROLL][LLM] segment=%.2f-%.2f queries=%s (source=%s)",
                        float(getattr(segment, 'start', 0.0) or 0.0),
                        float(getattr(segment, 'end', getattr(segment, 'start', 0.0)) or 0.0),
                        queries,
                        query_source,
                    )
                except Exception:
                    pass
            elif json_segment_queries:
<<<<<<< HEAD
                if not queries:
                    queries = _relaxed_normalise_terms(
                        json_segment_queries,
                        max(1, query_cap),
                    )
=======
                queries = json_segment_queries[:max(1, query_cap)]
>>>>>>> 5f393f77
                query_source = json_segment_source or 'llm_segment_json'
                try:
                    logger.info(
                        "[BROLL][LLM] segment=%.2f-%.2f queries=%s (source=%s)",
                        float(getattr(segment, 'start', 0.0) or 0.0),
                        float(getattr(segment, 'end', getattr(segment, 'start', 0.0)) or 0.0),
                        queries,
                        query_source,
                    )
                except Exception:
                    pass
            elif hint_terms:
                queries = hint_terms[:max(1, query_cap)]
                query_source = hint_source or 'llm_hint'
                try:
                    logger.info(
                        "[BROLL][LLM] segment=%.2f-%.2f queries=%s (source=%s)",
                        float(getattr(segment, 'start', 0.0) or 0.0),
                        float(getattr(segment, 'end', getattr(segment, 'start', 0.0)) or 0.0),
                        queries,
                        query_source,
                    )
                except Exception:
                    pass
            elif llm_hints and raw_hint_items:
                raw_hint_clean = [item.strip() for item in raw_hint_items if isinstance(item, str) and item.strip()]
                if raw_hint_clean:
                    queries = raw_hint_clean[:max(1, query_cap)]
                    query_source = hint_source or 'llm_hint'
                    try:
                        logger.info(
                            "[BROLL][LLM] segment=%.2f-%.2f queries=%s (source=%s)",
                            float(getattr(segment, 'start', 0.0) or 0.0),
                            float(getattr(segment, 'end', getattr(segment, 'start', 0.0)) or 0.0),
                            queries,
                            query_source,
                        )
                    except Exception:
                        pass

            try:
                queries = enforce_fetch_language(queries, dyn_language or None)
            except Exception:
                queries = list(queries)

            if query_source == 'segment_brief':
                try:
                    banned_terms = {_norm_query_term(term) for term in raw_segment_keywords}
                except Exception:
                    banned_terms = set()
                if banned_terms:
                    filtered_queries = [q for q in queries if _norm_query_term(q) not in banned_terms]
                    if filtered_queries:
                        queries = filtered_queries[:max(1, query_cap)]

            if report_entry is not None:
                try:
                    report_entry['queries'] = list(queries)
                    report_entry['query_source'] = query_source
                except Exception:
                    pass

            if not queries:
                log_broll_decision(
                    event_logger,
                    segment_idx=idx,
                    start=segment.start,
                    end=segment.end,
                    query_count=0,
                    candidate_count=0,
                    unique_candidates=0,
                    url_dedup_hits=0,
                    phash_dedup_hits=0,
                    selected_url=None,
                    selected_score=None,
                    provider=None,
                    latency_ms=0,
                    llm_healthy=llm_healthy,
                    reject_reasons=['no_keywords'],
                    queries=queries,
                )
                continue

            segments_with_queries += 1
            query_source_counter[query_source] += 1

            try:
                if event_logger:
                    event_logger.log(
                        {
                            'event': 'broll_segment_queries',
                            'segment': idx,
                            'queries': list(queries),
                            'source': query_source,
                            'language': dyn_language or None,
                        }
                    )
            except Exception:
                pass

            try:
                print(f"[BROLL] segment #{idx}: queries={queries} (source={query_source})")
            except Exception:
                pass

            filters = {}
            if llm_hints and isinstance(llm_hints.get('filters'), dict):
                filters = llm_hints['filters'] or {}

            start_time = time.perf_counter()

            def _do_fetch():
                return orchestrator.fetch_candidates(
                    queries,
                    segment_index=idx,
                    duration_hint=seg_duration,
                    filters=filters,
                )

            # Timebox the per-segment fetch using the strictest timeout
            eff_timeout = fetch_timeout
            # Config timeboxing: per-request timeout if available
            try:
                per_request = float(getattr(self._pipeline_config.timeboxing, "request_timeout_s", SEGMENT_FETCH_TIMEOUT_S) or SEGMENT_FETCH_TIMEOUT_S)
            except Exception:
                per_request = SEGMENT_FETCH_TIMEOUT_S
            # Environment guard
            try:
                guard = float(SEGMENT_FETCH_TIMEOUT_S)
            except Exception:
                guard = SEGMENT_FETCH_TIMEOUT_S
            # Start from a positive base if none set
            if not eff_timeout or eff_timeout <= 0.0:
                eff_timeout = per_request
            # Apply the strictest of all timeouts
            eff_timeout = min(v for v in (eff_timeout, per_request, guard) if v and v > 0.0)

            fetch_start = time.perf_counter()
            candidates = run_with_timeout(_do_fetch, eff_timeout) if eff_timeout else _do_fetch()
            fetch_latency_ms = int((time.perf_counter() - fetch_start) * 1000)
            try:
                ev = self._get_broll_event_logger()
                if ev:
                    ev.log({
                        "event": "broll_segment_fetch_latency",
                        "segment": idx,
                        "latency_ms": fetch_latency_ms,
                        "query_count": len(queries or []),
                        "timeout_s": eff_timeout,
                    })
            except Exception:
                pass
            if candidates is None:
                candidates = []

            unique_candidates, url_hits = dedupe_by_url(candidates)
            unique_candidates, phash_hits = dedupe_by_phash(unique_candidates)

            total_candidates += len(candidates)
            total_unique_candidates += len(unique_candidates)
            total_url_dedup_hits += url_hits
            total_phash_dedup_hits += phash_hits

            best_candidate = None
            best_score = -1.0
            best_provider = None
            reject_reasons: List[str] = []
            forced_keep = False
            candidate_records: List[Dict[str, Any]] = []
            filter_pass_records: List[Dict[str, Any]] = []

            for candidate in unique_candidates:
                score = self._rank_candidate(segment.text, candidate, selection_cfg, seg_duration)
                passes_filters, filter_reason = orchestrator.evaluate_candidate_filters(
                    candidate, filters, seg_duration
                )
                orientation, duration_val = self._summarize_candidate_media(candidate)
                record: Dict[str, Any] = {
                    'candidate': candidate,
                    'provider': getattr(candidate, 'provider', None),
                    'score': score,
                    'orientation': orientation,
                    'duration_s': duration_val,
                    'filter_reason': filter_reason,
                    'passes_filters': passes_filters,
                    'below_threshold': score < selection_cfg.min_score,
                }
                candidate_records.append(record)
                if passes_filters:
                    filter_pass_records.append(record)

            eligible_records = [rec for rec in filter_pass_records if not rec['below_threshold']]
            best_record = None
            fallback_record = None
            if eligible_records:
                best_record = max(eligible_records, key=lambda rec: rec['score'])
            elif filter_pass_records:
                fallback_record = max(filter_pass_records, key=lambda rec: rec['score'])
                if forced_keep_allowed and (forced_keep_remaining is None or forced_keep_remaining > 0):
                    best_record = fallback_record
                    forced_keep = True
                else:
                    reason = 'disabled' if not forced_keep_allowed else 'exhausted'
                    fallback_candidate = fallback_record.get('candidate') if isinstance(fallback_record, dict) else None
                    fallback_provider = fallback_record.get('provider') if isinstance(fallback_record, dict) else None
                    fallback_url = getattr(fallback_candidate, 'url', None)
                    logger.info(
                        "[BROLL] forced-keep fallback skipped for segment %s (reason=%s, provider=%s, url=%s)",
                        idx,
                        reason,
                        fallback_provider,
                        fallback_url,
                    )
                    try:
                        if event_logger:
                            event_logger.log(
                                {
                                    'event': 'forced_keep_skipped',
                                    'segment': idx,
                                    'reason': reason,
                                    'provider': fallback_provider,
                                    'url': fallback_url,
                                }
                            )
                    except Exception:
                        pass

            if best_record:
                best_candidate = best_record['candidate']
                best_score = best_record['score']
                best_provider = getattr(best_candidate, 'provider', None)

            reject_reason_counts: Counter[str] = Counter()
            candidate_summary: List[Dict[str, Any]] = []

            for record in candidate_records:
                is_selected = best_record is not None and record is best_record
                reason = record['filter_reason']
                if is_selected:
                    reason = None
                elif reason is None:
                    if record['below_threshold']:
                        reason = 'low_score'
                    elif best_record is not None and record['passes_filters']:
                        reason = 'outscored'
                if reason:
                    reject_reason_counts[reason] += 1
                    reject_reasons.append(reason)
                candidate_obj = record.get('candidate') if isinstance(record, dict) else getattr(record, 'candidate', None)
                candidate_url = getattr(candidate_obj, 'url', None)
                summary_entry = {
                    'provider': record['provider'],
                    'orientation': record['orientation'],
                    'duration_s': record['duration_s'],
                    'score': record['score'],
                    'reject_reason': reason,
                    'selected': is_selected,
                    'url': candidate_url,
                }
                candidate_summary.append(summary_entry)
                try:
                    if event_logger:
                        score_value = summary_entry['score']
                        if isinstance(score_value, (int, float)):
                            score_payload: Optional[float] = float(score_value)
                        else:
                            score_payload = None
                        event_logger.log(
                            {
                                'event': 'broll_candidate_evaluated',
                                'segment': idx,
                                'provider': summary_entry['provider'],
                                'url': candidate_url,
                                'score': score_payload,
                                'reject_reason': summary_entry['reject_reason'],
                                'selected': is_selected,
                            }
                        )
                except Exception:
                    pass

                if report_entry is not None:
                    try:
                        candidate_obj = record.get('candidate') if isinstance(record, dict) else None
                        report_entry.setdefault('candidates', []).append(
                            {
                                'provider': record.get('provider'),
                                'url': getattr(candidate_obj, 'url', None),
                                'score': record.get('score'),
                                'reject_reason': reason,
                                'selected': is_selected,
                            }
                        )
                    except Exception:
                        pass

            if forced_keep and best_candidate:
                reject_reason_counts['fallback_low_score'] += 1
                reject_reasons.append('fallback_low_score')
                if forced_keep_remaining is not None:
                    forced_keep_remaining = max(0, forced_keep_remaining - 1)
                forced_keep_consumed += 1
                remaining_display = 'Ã¢Ë†Å¾' if forced_keep_remaining is None else forced_keep_remaining
                score_display = (
                    f"{float(best_score):.3f}"
                    if isinstance(best_score, (int, float))
                    else 'n/a'
                )
                logger.info(
                    "[BROLL] forced-keep fallback used for segment %s (provider=%s, url=%s, score=%s, remaining=%s)",
                    idx,
                    best_provider,
                    getattr(best_candidate, 'url', None),
                    score_display,
                    remaining_display,
                )
                try:
                    if event_logger:
                        event_logger.log(
                            {
                                'event': 'forced_keep_consumed',
                                'segment': idx,
                                'provider': best_provider,
                                'url': getattr(best_candidate, 'url', None),
                                'score': float(best_score) if isinstance(best_score, (int, float)) else None,
                                'remaining_budget': forced_keep_remaining,
                            }
                        )
                except Exception:
                    pass

            if best_candidate:
                selected_assets.append({
                    'segment': idx,
                    'provider': best_provider,
                    'url': getattr(best_candidate, 'url', None),
                    'score': best_score,
                    'candidate': best_candidate,
                    'start': float(getattr(segment, 'start', 0.0) or 0.0),
                    'end': float(getattr(segment, 'end', getattr(segment, 'start', 0.0)) or 0.0),
                })
                provider_label = str(best_provider or 'unknown')
                provider_counter[provider_label] += 1
                selected_segments.append(idx)
                duration_val = getattr(best_candidate, 'duration', None)
                if isinstance(duration_val, (int, float)) and duration_val > 0:
                    selected_durations.append(float(duration_val))
                elif seg_duration > 0:
                    selected_durations.append(float(seg_duration))
                # Append to selection report
                try:
                    if report is not None:
                        if report_entry is not None:
                            report_entry.setdefault('selected', []).append(
                                {
                                    'provider': getattr(best_candidate, 'provider', None),
                                    'url': getattr(best_candidate, 'url', None),
                                    'score': float(best_score) if isinstance(best_score, (int, float)) else best_score,
                                }
                            )
                except Exception:
                    pass

            latency_ms = int((time.perf_counter() - start_time) * 1000)
            total_latency_ms += latency_ms
            log_broll_decision(
                event_logger,
                segment_idx=idx,
                start=segment.start,
                end=segment.end,
                query_count=len(queries),
                candidate_count=len(candidates),
                unique_candidates=len(unique_candidates),
                url_dedup_hits=url_hits,
                phash_dedup_hits=phash_hits,
                selected_url=getattr(best_candidate, 'url', None) if best_candidate else None,
                selected_score=best_score if best_candidate else None,
                provider=best_provider if best_candidate else None,
                latency_ms=latency_ms,
                llm_healthy=llm_healthy,
                reject_reasons=reject_reasons,
                reject_summary={
                    'counts': dict(reject_reason_counts),
                    'candidates': candidate_summary,
                },
                queries=queries,
            )

        # Add effective domain fields to the summary line for easy scraping
        provider_status = {}
        try:
            dom_name = report.get('effective_domain') if isinstance(report, dict) else None
            dom_source = report.get('domain_source') if isinstance(report, dict) else None
            dom_conf = report.get('domain_confidence') if isinstance(report, dict) else None
            provider_status.update({
                'effective_domain': dom_name,
                'domain_source': dom_source,
                'domain_confidence': dom_conf,
            })
        except Exception:
            pass

        log_broll_decision(
            event_logger,
            segment_idx=-1,
            start=0.0,
            end=0.0,
            query_count=0,
            candidate_count=0,
            unique_candidates=0,
            url_dedup_hits=0,
            phash_dedup_hits=0,
            selected_url=None,
            selected_score=None,
            provider=None,
            latency_ms=0,
            llm_healthy=True,
            reject_reasons=['summary'],
            provider_status={**(provider_status or {}), 'selected_count': len(selected_assets)} if provider_status else {'selected_count': len(selected_assets)},
        )
        initial_selected = len(selected_assets)

        total_segments = len(segments)
        total_duration = max((getattr(seg, 'end', 0.0) or 0.0) for seg in segments) if segments else 0.0
        avg_latency = (total_latency_ms / segments_with_queries) if segments_with_queries else 0.0
        refined_ratio = (query_source_counter.get('segment_brief', 0) / total_segments) if total_segments else 0.0

        summary_payload: Dict[str, Any] = {
            'event': 'broll_summary',
            'segments': total_segments,
            'inserted': 0,
            'selection_rate': 0.0,
            'selected_segments': [],
            'avg_broll_duration': 0.0,
            'broll_per_min': 0.0,
            'avg_latency_ms': round(avg_latency, 1) if avg_latency else 0.0,
            'refined_ratio': round(refined_ratio, 4),
            'provider_mix': {},
            'providers_used': [],
            'query_source_counts': dict(query_source_counter),
            'total_url_dedup_hits': total_url_dedup_hits,
            'total_phash_dedup_hits': total_phash_dedup_hits,
            'dedupe_counts': {
                'url': total_url_dedup_hits,
                'phash': total_phash_dedup_hits,
            },
            'forced_keep_segments': forced_keep_consumed,
            'forced_keep_count': forced_keep_consumed,
            'total_candidates': total_candidates,
            'total_unique_candidates': total_unique_candidates,
            'video_duration_s': round(total_duration, 3) if total_duration else 0.0,
            'render_ok': False,
        }

        render_path: Optional[Path] = None
        materialized_entries: List[CoreTimelineEntry] = []
        pending_seen_updates: List[Dict[str, Any]] = []
        if initial_selected > 0:
            timeline_entries: List[CoreTimelineEntry] = []
            download_dir: Optional[Path]
            try:
                download_dir = Config.TEMP_FOLDER / 'with_broll_core' / Path(input_path).stem
                download_dir.mkdir(parents=True, exist_ok=True)
            except Exception as exc:
                logger.warning('[BROLL] unable to prepare core download dir: %s', exc)
                download_dir = None

            for order, asset in enumerate(selected_assets):
                candidate = asset.get('candidate') if isinstance(asset, dict) else None
                if not candidate or download_dir is None:
                    continue
                try:
                    segment_idx = int(asset.get('segment', order))
                except Exception:
                    segment_idx = order
                local_path = self._download_core_candidate(candidate, download_dir, order)
                if not local_path:
                    try:
                        event_logger.log({
                            'event': 'core_asset_materialize_failed',
                            'url': asset.get('url'),
                            'provider': asset.get('provider'),
                            'segment': segment_idx,
                        })
                    except Exception:
                        pass
                    continue

                start = float(asset.get('start', 0.0) or 0.0)
                end = float(asset.get('end', start) or start)
                duration = getattr(candidate, 'duration', None)
                if isinstance(duration, (int, float)) and duration > 0:
                    end = min(end, start + float(duration)) if end > start else start + float(duration)
                if end <= start:
                    continue

                timeline_entries.append(
                    CoreTimelineEntry(
                        path=local_path,
                        start=start,
                        end=end,
                        segment_index=segment_idx,
                        provider=asset.get('provider'),
                        url=asset.get('url'),
                    )
                )
                pending_seen_updates.append(
                    {
                        'url': asset.get('url') or getattr(candidate, 'url', None),
                        'phash': getattr(candidate, '_phash', None),
                        'identifier': getattr(candidate, 'identifier', None),
                    }
                )

            if timeline_entries:
                timeline_entries, pending_seen_updates = _apply_broll_invariants_to_core_entries(
                    timeline_entries,
                    seen_updates=pending_seen_updates,
                )

            if timeline_entries:
                timeline_entries.sort(key=lambda entry: (entry.start, entry.segment_index))
                self._core_last_timeline = list(timeline_entries)
                manifest_path: Optional[Path] = None
                if download_dir is not None:
                    try:
                        manifest_payload = [entry.to_dict() for entry in timeline_entries]
                        manifest_path = download_dir / 'timeline.json'
                        with manifest_path.open('w', encoding='utf-8') as handle:
                            json.dump(manifest_payload, handle, ensure_ascii=False, indent=2)
                    except Exception as exc:
                        logger.debug('[BROLL] failed to persist core timeline manifest: %s', exc)

                candidate_entries = list(timeline_entries)
                render_candidate = self._render_core_broll_timeline(Path(input_path), timeline_entries)
                if render_candidate:
                    render_path = render_candidate
                    self._core_last_render_path = render_path
                    materialized_entries = candidate_entries
                    try:
                        event_logger.log({
                            'event': 'core_render_complete',
                            'output': str(render_path),
                            'inserted': len(materialized_entries),
                            'manifest': str(manifest_path) if manifest_path else None,
                        })
                    except Exception:
                        pass
                else:
                    try:
                        event_logger.log({
                            'event': 'core_render_failed',
                            'attempted': len(candidate_entries),
                            'inserted': 0,
                        })
                    except Exception:
                        pass
            else:
                try:
                    event_logger.log({'event': 'core_no_timeline', 'selected': initial_selected, 'inserted': 0})
                except Exception:
                    pass

        final_inserted = len(materialized_entries)
        self._last_broll_insert_count = final_inserted

        if final_inserted > 0:
            final_segments = [entry.segment_index for entry in materialized_entries]
            durations = [entry.duration for entry in materialized_entries]
            providers = Counter(str(entry.provider or 'unknown') for entry in materialized_entries)
        else:
            final_segments = []
            durations = []
            providers = Counter()

        summary_event_payload: Optional[Dict[str, Any]] = None

        try:
            selection_rate = (final_inserted / total_segments) if total_segments else 0.0
            avg_duration = (sum(durations) / len(durations)) if durations else 0.0
            broll_per_min = (final_inserted / (total_duration / 60.0)) if total_duration > 0 else 0.0
            provider_mix = {k: v for k, v in sorted(providers.items()) if v > 0}

            overlay_paths = [entry.path for entry in materialized_entries if getattr(entry, 'path', None)]
            overlays_exist = bool(overlay_paths) and all(Path(path).exists() for path in overlay_paths)
            render_path_obj = Path(render_path) if render_path else None
            render_path_exists = bool(render_path_obj and render_path_obj.exists())
            render_ok_flag = bool(final_inserted > 0 and overlays_exist and render_path_exists)

            if render_ok_flag and materialized_entries:
                for idx, entry in enumerate(materialized_entries):
                    markers: Dict[str, Any] = pending_seen_updates[idx] if idx < len(pending_seen_updates) else {}
                    url_marker = markers.get('url') or getattr(entry, 'url', None)
                    if url_marker:
                        SEEN_URLS.add(url_marker)
                    phash_marker = markers.get('phash')
                    if phash_marker is not None:
                        SEEN_PHASHES.append(phash_marker)
                    identifier_marker = markers.get('identifier')
                    if identifier_marker:
                        SEEN_IDENTIFIERS.add(identifier_marker)

            summary_payload.update(
                {
                    'inserted': final_inserted,
                    'selection_rate': round(selection_rate, 4),
                    'selected_segments': final_segments,
                    'avg_broll_duration': round(avg_duration, 3) if durations else 0.0,
                    'broll_per_min': round(broll_per_min, 3) if broll_per_min else 0.0,
                    'provider_mix': provider_mix,
                    'providers_used': sorted(provider_mix.keys()),
                    'render_ok': render_ok_flag,
                }
            )
            summary_event_payload = {k: v for k, v in summary_payload.items() if v is not None}

            providers_display = ", ".join(f"{k}:{v}" for k, v in provider_mix.items()) or "none"
            render_ok_value = summary_payload.get('render_ok')
            icon = "Ã°Å¸â€œÅ " if render_ok_value else "Ã¢Å¡Â Ã¯Â¸Â"
            suffix = ""
            if final_inserted == 0 and initial_selected > 0:
                suffix = " (ÃƒÂ©chec du tÃƒÂ©lÃƒÂ©chargement/rendu)"
            elif final_inserted > 0 and not render_ok_value:
                suffix = " (rendu indisponible)"
            print(
                f"    {icon} B-roll sÃƒÂ©lectionnÃƒÂ©s: {final_inserted}/{total_segments} "
                f"({selection_rate * 100:.1f}%); providers={providers_display}{suffix}"
            )
        except Exception:
            pass

        if summary_event_payload is not None:
            try:
                event_logger.log(summary_event_payload)
            except Exception:
                pass

        # Persist compact selection report next to JSONL
        try:
            ENABLE_SELECTION_REPORT = os.getenv("ENABLE_SELECTION_REPORT", "true").lower() not in {"0","false","no"}
        except Exception:
            ENABLE_SELECTION_REPORT = True
        if ENABLE_SELECTION_REPORT and report is not None:
            try:
                seg_total = len(segments) if segments else 0
                seg_sel = sum(1 for entry in report.get('segments') or [] if entry.get('selected'))
                report['selection_rate'] = round((seg_sel / seg_total), 3) if seg_total else 0.0
                meta_dir = Config.OUTPUT_FOLDER / 'meta'
                meta_dir.mkdir(parents=True, exist_ok=True)
                name = f"selection_report_{report.get('video_stem') or 'clip'}.json"
                out_path = meta_dir / name
                with open(out_path, 'w', encoding='utf-8') as f:
                    json.dump(report, f, ensure_ascii=False, indent=2)
                print(f"[REPORT] wrote {out_path}")
            except Exception as e:
                print(f"[REPORT] failed: {e}")

        return final_inserted, render_path, {'render_ok': summary_payload.get('render_ok')}

    def _download_core_candidate(self, candidate, download_dir: Path, order: int, segment: Optional[int] = None) -> Optional[Path]:
        """Download a remote candidate selected by the core orchestrator."""

        url = getattr(candidate, 'url', None)
        if not url:
            return None

        try:
            parsed = urlparse(str(url))
            ext = Path(parsed.path).suffix
        except Exception:
            ext = ''

        if not ext:
            ext = '.mp4'

        filename = f"core_{order:03d}{ext}"
        destination = download_dir / filename

        try:
            response = requests.get(str(url), stream=True, timeout=15)
            response.raise_for_status()
            with open(destination, 'wb') as fh:
                for chunk in response.iter_content(chunk_size=1024 * 8):
                    if chunk:
                        fh.write(chunk)
        except Exception as exc:
            logger.warning('[BROLL] failed to download %s: %s', url, exc)
            try:
                if destination.exists():
                    destination.unlink()
            except Exception:
                pass
            try:
                event_logger = self._get_broll_event_logger()
            except Exception:
                event_logger = None
            provider = getattr(candidate, 'provider', None)
            if event_logger is not None:
                try:
                    event_logger.log(
                        {
                            'event': 'broll_asset_download_failed',
                            'provider': provider,
                            'url': url,
                            'path': str(destination),
                            'error': str(exc),
                            'segment': segment,
                        }
                    )
                except Exception:
                    pass
            return None

        try:
            event_logger = self._get_broll_event_logger()
        except Exception:
            event_logger = None
        if event_logger is not None:
            provider = getattr(candidate, 'provider', None)
            try:
                event_logger.log(
                    {
                        'event': 'broll_asset_downloaded',
                        'provider': provider,
                        'url': url,
                        'path': str(destination),
                        'segment': segment,
                    }
                )
            except Exception:
                pass

        return destination

    def _render_core_broll_timeline(
        self,
        input_path: Path,
        timeline: Sequence[Union[CoreTimelineEntry, Dict[str, Any]]],
    ) -> Optional[Path]:
        """Render a simple composite video using the downloaded core assets."""

        try:
            event_logger = self._get_broll_event_logger()
        except Exception:
            event_logger = None

        if not timeline:
            if event_logger is not None:
                try:
                    event_logger.log(
                        {
                            'event': 'broll_timeline_failed',
                            'clips': 0,
                            'output': None,
                            'reason': 'empty_timeline',
                        }
                    )
                except Exception:
                    pass
            return None

        normalized: List[CoreTimelineEntry] = []
        for item in timeline:
            if isinstance(item, CoreTimelineEntry):
                normalized.append(item)
                continue
            if isinstance(item, dict):
                clip_path = item.get('path')
                if not clip_path:
                    continue
                try:
                    start = float(item.get('start', 0.0) or 0.0)
                    end = float(item.get('end', start) or start)
                except Exception:
                    continue
                try:
                    seg_idx = int(item.get('segment', len(normalized)))
                except Exception:
                    seg_idx = len(normalized)
                normalized.append(
                    CoreTimelineEntry(
                        path=Path(clip_path),
                        start=start,
                        end=end,
                        segment_index=seg_idx,
                        provider=item.get('provider'),
                        url=item.get('url'),
                    )
                )

        clip_count = len(normalized)
        total_timeline_duration = sum(entry.duration for entry in normalized)

        if not normalized:
            if event_logger is not None:
                try:
                    event_logger.log(
                        {
                            'event': 'broll_timeline_failed',
                            'clips': 0,
                            'output': None,
                            'reason': 'no_valid_clips',
                        }
                    )
                except Exception:
                    pass
            return None

        output_dir = Config.TEMP_FOLDER / 'with_broll_core'
        output_dir.mkdir(parents=True, exist_ok=True)
        output_path = self._unique_path(
            output_dir,
            f"with_broll_core_{Path(input_path).stem}",
            '.mp4',
        )

        plan_events: List[Dict[str, Any]] = [
            {
                'start': entry.start,
                'end': entry.end,
                'asset_path': str(entry.path),
                'media_path': str(entry.path),
                'segment': entry.segment_index,
                'provider': entry.provider,
                'url': entry.url,
                'crossfade_frames': 0,
            }
            for entry in normalized
        ]

        try:
            from src.pipeline.renderer import render_video  # type: ignore
        except Exception:
            render_video = None  # type: ignore

        last_error: Optional[str] = None

        if render_video is not None:
            render_cfg = types.SimpleNamespace(
                input_video=str(input_path),
                output_video=str(output_path),
                codec='libx264',
                audio_codec='aac',
                ffmpeg_preset='medium',
                crf=21,
                threads=max(1, (os.cpu_count() or 1) // 2 or 1),
            )
            try:
                render_video(render_cfg, [], plan_events)
                if event_logger is not None:
                    try:
                        event_logger.log(
                            {
                                'event': 'broll_timeline_rendered',
                                'clips': clip_count,
                                'count': clip_count,
                                'duration_s': round(total_timeline_duration, 3),
                                'output': str(output_path),
                                'renderer': 'pipeline',
                            }
                        )
                    except Exception:
                        pass
                return output_path
            except Exception as exc:
                logger.warning('[BROLL] core renderer (pipeline renderer) failed: %s', exc)
                try:
                    if output_path.exists():
                        output_path.unlink()
                except Exception:
                    pass
                last_error = str(exc)

        try:
            with ExitStack() as stack:
                base_clip = stack.enter_context(VideoFileClip(str(input_path)))
                layers = [base_clip]
                base_height = getattr(base_clip, 'h', None)
                base_width = int(getattr(base_clip, 'w', 0) or 0)
                roi_cache: Dict[str, Tuple[Optional[float], Optional[str]]] = {}

                for entry in normalized:
                    overlay = stack.enter_context(VideoFileClip(str(entry.path)))
                    duration = entry.duration

                    if base_height and getattr(overlay, 'h', None):
                        try:
                            overlay = overlay.resize(height=base_height)
                        except Exception:
                            pass

                    try:
                        ov_w = int(getattr(overlay, 'w', 0) or 0)
                        ov_h = int(getattr(overlay, 'h', 0) or 0)
                    except Exception:
                        ov_w = ov_h = 0

                    cache_key = str(entry.path)
                    if cache_key in roi_cache:
                        roi_center, roi_mode = roi_cache[cache_key]
                    else:
                        try:
                            roi_center, roi_mode = estimate_roi_x_center(entry.path)
                        except Exception:
                            roi_center, roi_mode = (None, None)
                        roi_cache[cache_key] = (roi_center, roi_mode)

                    try:
                        overlay, crop_meta = _apply_vertical_crop(
                            overlay,
                            base_h=int(base_height) if base_height else ov_h,
                            base_w=base_width,
                            roi_center=roi_center,
                        )
                    except Exception:
                        crop_meta = None

                    if crop_meta and event_logger is not None:
                        crop_payload: Dict[str, Any] = {
                            'event': 'broll_crop_applied',
                            'path': str(entry.path),
                            'segment': entry.segment_index,
                            'src_w': int(crop_meta.get('source_width') or ov_w),
                            'src_h': int(crop_meta.get('source_height') or ov_h),
                            'target': '9:16',
                            'crop': {
                                'x0': int(crop_meta.get('x0') or 0),
                                'w': int(crop_meta.get('width') or 0),
                                'h': int(crop_meta.get('height') or 0),
                            },
                            'roi': roi_mode or 'centered',
                        }
                        if crop_meta.get('center_ratio') is not None:
                            crop_payload['roi_center_ratio'] = round(float(crop_meta['center_ratio']), 4)
                        try:
                            event_logger.log(crop_payload)
                        except Exception:
                            pass

                    try:
                        overlay = overlay.without_audio()
                    except Exception:
                        try:
                            overlay = overlay.set_audio(None)
                        except Exception:
                            pass

                    if duration > 0 and getattr(overlay, 'duration', None):
                        try:
                            overlay = overlay.subclip(0, min(duration, float(overlay.duration)))
                        except Exception:
                            pass

                    start = max(0.0, float(entry.start))
                    try:
                        overlay = overlay.set_start(start)
                    except Exception:
                        pass

                    if duration > 0:
                        try:
                            overlay = overlay.set_duration(duration)
                        except Exception:
                            pass

                    try:
                        overlay = overlay.set_position('center')
                    except Exception:
                        pass

                    layers.append(overlay)

                composite = CompositeVideoClip(layers)
                composite.write_videofile(
                    str(output_path),
                    codec='libx264',
                    audio_codec='aac',
                    preset='medium',
                    threads=max(1, (os.cpu_count() or 1) // 2 or 1),
                    logger=None,
                )
                composite.close()
                if event_logger is not None:
                    try:
                        event_logger.log(
                            {
                                'event': 'broll_timeline_rendered',
                                'clips': clip_count,
                                'count': clip_count,
                                'duration_s': round(total_timeline_duration, 3),
                                'output': str(output_path),
                                'renderer': 'moviepy',
                            }
                        )
                    except Exception:
                        pass
                return output_path
        except Exception as exc:
            logger.warning('[BROLL] core renderer failed: %s', exc)
            last_error = str(exc)

        if event_logger is not None:
            try:
                event_logger.log(
                    {
                        'event': 'broll_timeline_failed',
                        'clips': clip_count,
                        'output': str(output_path),
                        'reason': last_error,
                    }
                )
            except Exception:
                pass

        return None

    def _normalize_core_result(
        self,
        result: Any,
    ) -> Tuple[Optional[int], Optional[Path], Optional[List[Dict[str, Any]]], Optional[bool]]:
        """Extract count, rendered path, selection plan, and render flag."""

        inserted: Optional[int] = None
        render_path: Optional[Path] = None
        selections: Optional[List[Dict[str, Any]]] = None
        render_ok: Optional[bool] = None

        def _coerce_int(value: Any) -> Optional[int]:
            try:
                if value is None:
                    return None
                return int(value)
            except (TypeError, ValueError):
                return None

        def _maybe_update_from_payload(payload: Any) -> None:
            nonlocal render_path, selections, render_ok
            if render_path is None:
                candidate = self._coerce_core_path(payload)
                if candidate is not None:
                    render_path = candidate
            plan = self._coerce_core_plan(payload)
            if plan:
                selections = plan
            if render_ok is None:
                try:
                    candidate_flag = None
                    if isinstance(payload, dict):
                        candidate_flag = payload.get('render_ok')
                    elif hasattr(payload, 'render_ok'):
                        candidate_flag = getattr(payload, 'render_ok')
                    if candidate_flag is not None:
                        render_ok = bool(candidate_flag)
                except Exception:
                    pass

        if isinstance(result, tuple):
            if result:
                inserted = _coerce_int(result[0])
            for payload in result[1:]:
                _maybe_update_from_payload(payload)
        elif isinstance(result, dict):
            inserted = _coerce_int(
                result.get('inserted')
                or result.get('count')
                or result.get('broll_inserted_count')
            ) or inserted
            _maybe_update_from_payload(result)
        else:
            if hasattr(result, 'broll_inserted_count'):
                inserted = _coerce_int(getattr(result, 'broll_inserted_count'))
            if hasattr(result, 'final_export_path'):
                render_path = self._coerce_core_path(getattr(result, 'final_export_path'))
            if hasattr(result, 'to_dict'):
                try:
                    as_dict = result.to_dict()  # type: ignore[call-arg]
                except Exception:
                    as_dict = None
                if isinstance(as_dict, dict):
                    inserted = inserted or _coerce_int(
                        as_dict.get('broll_inserted_count')
                        or as_dict.get('inserted')
                    )
                    _maybe_update_from_payload(as_dict)
            _maybe_update_from_payload(result)

        return inserted, render_path, selections, render_ok

    def _coerce_core_path(self, payload: Any) -> Optional[Path]:
        if payload is None:
            return None
        if isinstance(payload, Path):
            return payload
        if isinstance(payload, str):
            candidate = payload.strip()
            if not candidate:
                return None
            parsed = urlparse(candidate)
            if parsed.scheme and parsed.scheme not in {'', 'file'}:
                return None
            try:
                return Path(candidate)
            except Exception:
                return None
        if isinstance(payload, dict):
            for key in (
                'output',
                'output_path',
                'render_path',
                'rendered_path',
                'final_export_path',
                'path',
            ):
                if key in payload:
                    candidate = self._coerce_core_path(payload[key])
                    if candidate is not None:
                        return candidate
        for attr in ('output', 'output_path', 'render_path', 'final_export_path', 'path'):
            if hasattr(payload, attr):
                candidate = self._coerce_core_path(getattr(payload, attr))
                if candidate is not None:
                    return candidate
        return None

    def _coerce_core_plan(self, payload: Any) -> Optional[List[Dict[str, Any]]]:
        if payload is None:
            return None

        def _as_mapping(item: Any) -> Optional[Dict[str, Any]]:
            if item is None:
                return None
            if isinstance(item, dict):
                return dict(item)
            fields = {}
            for key in (
                'url',
                'media_url',
                'asset_url',
                'segment',
                'segment_index',
                'start',
                'end',
                't0',
                't1',
                'duration',
                'local_path',
                'asset_path',
                'path',
                'provider',
            ):
                if hasattr(item, key):
                    fields[key] = getattr(item, key)
            return fields or None

        if isinstance(payload, (list, tuple)):
            plan: List[Dict[str, Any]] = []
            for entry in payload:
                nested = self._coerce_core_plan(entry)
                if nested:
                    plan.extend(nested)
                    continue
                mapping = _as_mapping(entry)
                if mapping:
                    plan.append(mapping)
            return plan or None

        if isinstance(payload, dict):
            keys = {
                'url',
                'media_url',
                'asset_url',
                'segment',
                'segment_index',
                'start',
                'end',
                't0',
                't1',
                'duration',
                'local_path',
                'asset_path',
                'path',
                'provider',
            }
            if keys & set(payload.keys()):
                return [dict(payload)]
            for key in ('selections', 'selected', 'assets', 'timeline', 'plan', 'events', 'items'):
                if key in payload:
                    nested = self._coerce_core_plan(payload[key])
                    if nested:
                        return nested
            return None

        mapping = _as_mapping(payload)
        if mapping:
            return [mapping]
        return None

    def _coerce_timecode(self, *values: Any, default: float = 0.0) -> float:
        for value in values:
            if value is None:
                continue
            try:
                return float(value)
            except (TypeError, ValueError):
                continue
        return float(default)

    def _download_core_selection_asset(self, url: str, directory: Path, order: int) -> Optional[Path]:
        if not url:
            return None

        parsed = urlparse(str(url))
        if parsed.scheme in {'', 'file'}:
            candidate = Path(parsed.path)
            if candidate.exists():
                return candidate

        try:
            directory.mkdir(parents=True, exist_ok=True)
        except Exception:
            pass

        suffix = Path(parsed.path or '').suffix or '.mp4'
        destination = directory / f"core_asset_{order:03d}{suffix}"

        try:
            from urllib.request import urlopen  # type: ignore

            with urlopen(str(url), timeout=20) as response:  # nosec - controlled provider URLs
                with destination.open('wb') as handle:
                    while True:
                        chunk = response.read(65536)
                        if not chunk:
                            break
                        handle.write(chunk)
            return destination
        except Exception as exc:
            logger.warning('[BROLL] failed to download core asset (%s): %s', url, exc)
            try:
                if destination.exists():
                    destination.unlink()
            except Exception:
                pass
            return None

    def _render_core_selection_plan(
        self,
        input_path: Path,
        plan: Sequence[Dict[str, Any]],
    ) -> Optional[Path]:
        if not plan:
            return None

        download_dir = Config.TEMP_FOLDER / 'with_broll_core' / Path(input_path).stem
        timeline_entries: List[CoreTimelineEntry] = []
        cached_urls: Dict[str, Path] = {}

        for order, raw_entry in enumerate(plan):
            if not isinstance(raw_entry, dict):
                continue
            entry = dict(raw_entry)
            url = str(entry.get('url') or entry.get('media_url') or entry.get('asset_url') or '').strip()
            local_candidate = entry.get('local_path') or entry.get('asset_path') or entry.get('path')
            local_path: Optional[Path] = None
            if local_candidate:
                try:
                    candidate_path = Path(local_candidate)
                    if candidate_path.exists():
                        local_path = candidate_path
                except Exception:
                    local_path = None
            if local_path is None and url:
                local_path = cached_urls.get(url)
                if local_path is None:
                    local_path = self._download_core_selection_asset(url, download_dir, order)
                    if local_path:
                        cached_urls[url] = local_path
            if local_path is None:
                continue

            start = self._coerce_timecode(entry.get('start'), entry.get('t0'), default=0.0)
            end = self._coerce_timecode(entry.get('end'), entry.get('t1'), default=start)
            duration = entry.get('duration')
            if (end is None or end <= start) and duration is not None:
                try:
                    end = float(start) + float(duration)
                except (TypeError, ValueError):
                    end = start
            if end is None or end <= start:
                continue

            segment_idx = entry.get('segment_index', entry.get('segment'))
            try:
                segment_idx_int = int(segment_idx)
            except (TypeError, ValueError):
                segment_idx_int = order

            timeline_entries.append(
                CoreTimelineEntry(
                    path=local_path,
                    start=float(start),
                    end=float(end),
                    segment_index=segment_idx_int,
                    provider=entry.get('provider'),
                    url=url or None,
                )
            )

        if timeline_entries:
            timeline_entries, _ = _apply_broll_invariants_to_core_entries(timeline_entries)

        if not timeline_entries:
            return None

        timeline_entries.sort(key=lambda item: (item.start, item.segment_index))

        render_path = self._render_core_broll_timeline(Path(input_path), timeline_entries)
        if render_path is None:
            return None

        self._core_last_timeline = list(timeline_entries)
        self._core_last_render_path = render_path
        self._last_broll_insert_count = len(timeline_entries)

        event_logger = None
        try:
            event_logger = self._get_broll_event_logger()
        except Exception:
            event_logger = None
        if event_logger is not None:
            try:
                event_logger.log(
                    {
                        'event': 'core_render_complete',
                        'output': str(render_path),
                        'inserted': len(timeline_entries),
                    }
                )
            except Exception:
                pass

        return render_path

    def _derive_segment_keywords(self, segment, global_keywords: Sequence[str]) -> List[str]:
        keywords: List[str] = []
        if global_keywords:
            keywords.extend(global_keywords[:4])
        segment_words = [w.strip().lower() for w in segment.text.split() if len(w.strip()) > 3]
        unique_segment_words: List[str] = []
        for word in segment_words:
            if word not in unique_segment_words:
                unique_segment_words.append(word)
        keywords.extend(unique_segment_words[:3])
        result: List[str] = []
        for word in keywords:
            if word and word not in result:
                result.append(word)
        return result

    def _estimate_candidate_score(self, candidate, selection_cfg, segment_duration: float) -> float:
        base_score = 0.6
        width = getattr(candidate, 'width', 0) or 0
        height = getattr(candidate, 'height', 0) or 0
        duration = getattr(candidate, 'duration', None)

        orientation_penalty = 1.0
        if width and height:
            if selection_cfg.prefer_landscape and width < height:
                orientation_penalty = 0.7
            elif not selection_cfg.prefer_landscape and width > height:
                orientation_penalty = 0.7

        if duration is not None:
            if duration < max(selection_cfg.min_duration_s, 0.0):
                base_score -= 0.2
            elif duration >= selection_cfg.min_duration_s:
                base_score += 0.05
            if segment_duration > 0:
                ratio = duration / max(segment_duration, 1e-3)
                if ratio < 0.6:
                    base_score -= 0.1
                elif ratio > 1.4:
                    base_score -= 0.05
                else:
                    base_score += 0.05

        tags = getattr(candidate, 'tags', None) or ()
        keyword_hits = sum(1 for t in tags if isinstance(t, str) and t)
        if keyword_hits:
            base_score += min(0.1, keyword_hits * 0.02)

        score = base_score * orientation_penalty
        return max(0.0, min(1.0, score))

    def _summarize_candidate_media(self, candidate) -> Tuple[str, Optional[float]]:
        width_raw = getattr(candidate, 'width', 0)
        height_raw = getattr(candidate, 'height', 0)
        try:
            width = int(width_raw) if width_raw is not None else 0
        except Exception:
            width = 0
        try:
            height = int(height_raw) if height_raw is not None else 0
        except Exception:
            height = 0

        orientation = 'unknown'
        if width > 0 and height > 0:
            if width > height:
                orientation = 'landscape'
            elif height > width:
                orientation = 'portrait'
            else:
                orientation = 'square'

        duration_val = getattr(candidate, 'duration', None)
        duration_s: Optional[float]
        if isinstance(duration_val, (int, float)):
            duration_s = float(duration_val)
        else:
            try:
                duration_s = float(duration_val)
            except (TypeError, ValueError):
                duration_s = None

        return orientation, duration_s

    def _rank_candidate(self, segment_text: str, candidate, selection_cfg, segment_duration: float) -> float:
        base_score = self._estimate_candidate_score(candidate, selection_cfg, segment_duration)
        title = (getattr(candidate, 'title', '') or '').lower()
        tokens = {tok for tok in segment_text.lower().split() if len(tok) > 2}
        if title and tokens:
            overlap = sum(1 for tok in tokens if tok in title)
            if overlap:
                base_score += min(0.1, overlap * 0.02)
        return max(0.0, min(1.0, base_score))
    
    def _safe_copy(self, src: Path, dst: Path) -> None:
        try:
            if src and Path(src).exists():
                dst.parent.mkdir(parents=True, exist_ok=True)
                shutil.copy2(str(src), str(dst))
        except Exception:
            pass

    def _hardlink_or_copy(self, src: Path, dst: Path) -> None:
        """CrÃƒÂ©e un hardlink si possible, sinon copie le fichier."""
        try:
            dst.parent.mkdir(parents=True, exist_ok=True)
            if getattr(Config, 'USE_HARDLINKS', True):
                os.link(str(src), str(dst))
            else:
                shutil.copy2(str(src), str(dst))
        except Exception:
            try:
                shutil.copy2(str(src), str(dst))
            except Exception:
                pass
 
    def _unique_path(self, directory: Path, base_name: str, extension: str) -> Path:
        """Retourne un chemin unique dans directory en ajoutant -NNN si collision."""
        directory.mkdir(parents=True, exist_ok=True)
        candidate = directory / f"{base_name}{extension}"
        if not candidate.exists():
            return candidate
        for i in range(1, 1000):
            alt = directory / f"{base_name}-{i:03d}{extension}"
            if not alt.exists():
                return alt
        from datetime import datetime
        ts = datetime.now().strftime('%Y%m%d-%H%M%S')
        return directory / f"{base_name}-{ts}{extension}"
    
    def _cleanup_files(self, paths: List[Path]) -> None:
        for p in paths:
            try:
                if p and Path(p).exists():
                    Path(p).unlink()
            except Exception:
                pass
 
    def _purge_broll_caches(self) -> None:
        try:
            broll_lib = Path('AI-B-roll') / 'broll_library'
            broll_cache = Path('AI-B-roll') / '.cache'
            if broll_lib.exists():
                for item in broll_lib.glob('*'):
                    try:
                        if item.is_dir():
                            shutil.rmtree(item, ignore_errors=True)
                        else:
                            item.unlink(missing_ok=True)
                    except Exception:
                        pass
            if broll_cache.exists():
                shutil.rmtree(broll_cache, ignore_errors=True)
        except Exception:
            pass

    # Ã°Å¸Å¡Â¨ CORRECTION CRITIQUE: MÃƒÂ©thodes manquantes pour le sÃƒÂ©lecteur B-roll
    def _load_broll_selector_config(self):
        """Charge la configuration du sÃƒÂ©lecteur B-roll depuis le fichier YAML"""
        try:
            import yaml
            if Config.BROLL_SELECTOR_CONFIG_PATH.exists():
                with open(Config.BROLL_SELECTOR_CONFIG_PATH, 'r', encoding='utf-8') as f:
                    return yaml.safe_load(f) or {}
            else:
                print(f"    Ã¢Å¡Â Ã¯Â¸Â Fichier de configuration introuvable: {Config.BROLL_SELECTOR_CONFIG_PATH}")
                return {}
        except Exception as e:
            print(f"    Ã¢Å¡Â Ã¯Â¸Â Erreur chargement configuration: {e}")
            return {}

    def _calculate_asset_hash(self, asset_path: Path) -> str:
        """Calcule un hash unique pour un asset B-roll basÃƒÂ© sur son contenu et mÃƒÂ©tadonnÃƒÂ©es"""
        try:
            import hashlib
            import os
            from datetime import datetime
            
            # Hash basÃƒÂ© sur le nom, la taille et la date de modification
            stat = asset_path.stat()
            hash_data = f"{asset_path.name}_{stat.st_size}_{stat.st_mtime}"
            return hashlib.md5(hash_data.encode()).hexdigest()
        except Exception:
            # Fallback sur le nom du fichier
            return str(asset_path.name)

    def _extract_keywords_for_segment_spacy(self, text: str) -> List[str]:
        """Extraction optionnelle (spaCy) de mots-clÃƒÂ©s (noms/verbes/entitÃƒÂ©s). Fallback heuristique si indisponible."""
        try:
            import re as _re
            
            # Ã°Å¸Å¡Â¨ CORRECTION IMMÃƒâ€°DIATE: Filtre des mots gÃƒÂ©nÃƒÂ©riques inutiles
            GENERIC_WORDS = {
                'very', 'much', 'many', 'some', 'any', 'all', 'each', 'every', 'few', 'several',
                'reflexes', 'speed', 'clear', 'good', 'bad', 'big', 'small', 'new', 'old', 'high', 'low',
                'fast', 'slow', 'hard', 'easy', 'strong', 'weak', 'hot', 'cold', 'warm', 'cool',
                'right', 'wrong', 'true', 'false', 'yes', 'no', 'maybe', 'perhaps', 'probably',
                'thing', 'stuff', 'way', 'time', 'place', 'person', 'people', 'man', 'woman', 'child',
                'work', 'make', 'do', 'get', 'go', 'come', 'see', 'look', 'hear', 'feel', 'think',
                'know', 'want', 'need', 'like', 'love', 'hate', 'hope', 'wish', 'try', 'help'
            }
            
            if self._spacy_model is None:
                try:
                    import spacy as _spacy
                    for _model in ['en_core_web_sm', 'fr_core_news_sm', 'xx_ent_wiki_sm']:
                        try:
                            self._spacy_model = _spacy.load(_model, disable=['parser','lemmatizer'])
                            break
                        except Exception:
                            continue
                    if self._spacy_model is None:
                        self._spacy_model = _spacy.blank('en')
                except Exception:
                    self._spacy_model = None
            doc = None
            if self._spacy_model is not None:
                try:
                    doc = self._spacy_model(text)
                except Exception:
                    doc = None
            keywords: List[str] = []
            if doc is not None and hasattr(doc, 'ents'):
                for ent in doc.ents:
                    val = ent.text.strip()
                    if len(val) >= 3 and val.lower() not in keywords and val.lower() not in GENERIC_WORDS:
                        keywords.append(val.lower())
            # POS si dispo
            if doc is not None and getattr(doc, 'has_annotation', lambda *_: False)('TAG'):
                for tok in doc:
                    if tok.pos_ in ('NOUN','PROPN','VERB') and len(tok.text) >= 3:
                        lemma = (tok.lemma_ or tok.text).lower()
                        if lemma not in keywords and lemma not in GENERIC_WORDS:
                            keywords.append(lemma)
            # Fallback heuristique simple avec filtre
            if not keywords:
                for w in _split_basic_latin_runs(text or "", keep={"'", "-"}):
                    if len(w) < 4:
                        continue
                    lw = w.lower()
                    if lw not in keywords and lw not in GENERIC_WORDS:
                        keywords.append(lw)
            

                        # Build clean selector/fetch keyword lists from LLM + transcript
                        llm_keywords_input = list(broll_keywords or [])
                        transcript_tokens: List[str] = []
                        for _seg in subtitles:
                            _t = str(_seg.get('text','') or '')
                            transcript_tokens.extend(_t.split())
                        selector_keywords = _normalize_queries(llm_keywords_input, transcript_tokens, max_queries=12)
                        fetch_keywords = _normalize_queries(llm_keywords_input, transcript_tokens, max_queries=8)
                        if not selector_keywords:
                            selector_keywords = fetch_keywords[:]
                        if not fetch_keywords:
                            fetch_keywords = selector_keywords[:8] if selector_keywords else ['motivation','reward','focus','success','mindset']
            # Ã°Å¸Å¡Â¨ CORRECTION IMMÃƒâ€°DIATE: Prioriser les mots contextuels importants
            PRIORITY_WORDS = {
                'neuroscience', 'brain', 'mind', 'consciousness', 'cognitive', 'mental', 'psychology',
                'medical', 'health', 'treatment', 'research', 'science', 'discovery', 'innovation',
                'technology', 'digital', 'future', 'ai', 'artificial', 'intelligence', 'machine',
                'business', 'success', 'growth', 'strategy', 'leadership', 'entrepreneur', 'startup'
            }
            
            # RÃƒÂ©organiser pour prioriser les mots importants
            priority_keywords = [kw for kw in keywords if kw in PRIORITY_WORDS]
            other_keywords = [kw for kw in keywords if kw not in PRIORITY_WORDS]
            
            # Retourner d'abord les mots prioritaires, puis les autres
            final_keywords = priority_keywords + other_keywords
            return final_keywords[:12]
        except Exception:
            return []

    def process_all_clips(self, input_video_path: str):
        """Pipeline principal de traitement"""
        logger.info("Ã°Å¸Å¡â‚¬ DÃƒÂ©but du pipeline de traitement")
        print("Ã°Å¸Å½Â¬ DÃƒÂ©marrage du pipeline de traitement...")
        
        # Ãƒâ€°tape 1: DÃƒÂ©coupage (votre IA existante)
        
        # Ãƒâ€°tape 2: Traitement de chaque clip
        clip_files = list(Config.CLIPS_FOLDER.glob("*.mp4"))
        total_clips = len(clip_files)
        
        print(f"Ã°Å¸â€œÂ {total_clips} clips trouvÃƒÂ©s dans le dossier clips/")
        
        for i, clip_path in enumerate(clip_files):
            print(f"\nÃ°Å¸Å½Â¬ [{i+1}/{total_clips}] Traitement de: {clip_path.name}")
            logger.info(f"Ã°Å¸Å½Â¬ Traitement du clip {i+1}/{total_clips}: {clip_path.name}")
            
            # Skip si dÃƒÂ©jÃƒÂ  traitÃƒÂ©
            stem = Path(clip_path).stem
            final_dir = Config.OUTPUT_FOLDER / 'final'
            processed_already = False
            if final_dir.exists():
                matches = list(final_dir.glob(f"final_{stem}*.mp4"))
                processed_already = len(matches) > 0
            if processed_already:
                print(f"Ã¢ÂÂ© Clip dÃƒÂ©jÃƒÂ  traitÃƒÂ©, ignorÃƒÂ© : {clip_path.name}")
                logger.info(f"Ã¢ÂÂ© Clip dÃƒÂ©jÃƒÂ  traitÃƒÂ©, ignorÃƒÂ© : {clip_path.name}")
                continue

            # Verrou concurrentiel par clip
            locks_dir = Config.OUTPUT_FOLDER / 'locks'
            locks_dir.mkdir(parents=True, exist_ok=True)
            lock_file = locks_dir / f"{stem}.lock"
            if lock_file.exists():
                print(f"Ã¢ÂÂ­Ã¯Â¸Â Verrou dÃƒÂ©tectÃƒÂ©, saut du clip: {clip_path.name}")
                continue
            try:
                lock_file.write_text("locked", encoding='utf-8')
                self.process_single_clip(clip_path)
                print(f"Ã¢Å“â€¦ Clip {clip_path.name} traitÃƒÂ© avec succÃƒÂ¨s")
                logger.info(f"Ã¢Å“â€¦ Clip {clip_path.name} traitÃƒÂ© avec succÃƒÂ¨s")
            except Exception as e:
                print(f"Ã¢ÂÅ’ Erreur lors du traitement de {clip_path.name}: {e}")
                logger.error(f"Ã¢ÂÅ’ Erreur lors du traitement de {clip_path.name}: {e}")
            finally:
                try:
                    if lock_file.exists():
                        lock_file.unlink()
                except Exception:
                    pass
        
        print(f"\nÃ°Å¸Å½â€° Pipeline terminÃƒÂ© ! {total_clips} clips traitÃƒÂ©s.")
        logger.info("Ã°Å¸Å½â€° Pipeline terminÃƒÂ© avec succÃƒÂ¨s")
        # Purge B-roll (librairie + caches) si demandÃƒÂ© pour garder le disque lÃƒÂ©ger
        try:
            if getattr(Config, 'BROLL_PURGE_AFTER_RUN', False):
                self._purge_broll_caches()
        except Exception:
            pass
        # AgrÃƒÂ©ger un rapport global mÃƒÂªme sans --json-report
        try:
            final_dir = (Config.OUTPUT_FOLDER / 'final')
            items = []
            if final_dir.exists():
                for jf in final_dir.glob('final_*.json'):
                    try:
                        items.append(json.loads(jf.read_text(encoding='utf-8')))
                    except Exception:
                        pass
            report_path = Config.OUTPUT_FOLDER / 'report.json'
            report_path.write_text(json.dumps({'clips': items}, ensure_ascii=False, indent=2), encoding='utf-8')
        except Exception:
            pass

    def cut_viral_clips(self, input_video_path: str):
        """
        Interface pour votre IA de dÃƒÂ©coupage existante
        Remplacez cette mÃƒÂ©thode par votre implÃƒÂ©mentation
        """
        logger.info("Ã°Å¸â€œÂ¼ DÃƒÂ©coupage des clips avec IA...")
        
        # Exemple basique - remplacez par votre IA
        video = VideoFileClip(input_video_path)
        duration = video.duration
        
        # DÃƒÂ©coupage adaptatif selon la durÃƒÂ©e
        if duration <= 30:
            # VidÃƒÂ©o courte : utiliser toute la vidÃƒÂ©o
            segment_duration = duration
            segments = 1
        else:
            # VidÃƒÂ©o longue : dÃƒÂ©couper en segments de 30 secondes
            segment_duration = 30
            segments = max(1, int(duration // segment_duration))
        
        for i in range(min(segments, 5)):  # Max 5 clips pour test
            start_time = i * segment_duration
            end_time = min((i + 1) * segment_duration, duration)
            
            clip = video.subclip(start_time, end_time)
            output_path = Config.CLIPS_FOLDER / f"clip_{i+1:02d}.mp4"
            clip.write_videofile(str(output_path), verbose=False, logger=None)
        
        video.close()
        logger.info(f"Ã¢Å“â€¦ {segments} clips gÃƒÂ©nÃƒÂ©rÃƒÂ©s")
    
    def _process_single_clip_impl(self, clip_path: Path, *, verbose: bool = False):
        """Traite un clip individuel (reframe -> transcription (pour B-roll) -> B-roll -> sous-titres)"""

        self._latest_metadata = {}
        try:
            self._current_video_id = Path(clip_path).stem
        except Exception:
            pass

        # Dossier de sortie dÃƒÂ©diÃƒÂ© et unique
        per_clip_dir = self._generate_unique_output_dir(clip_path.stem)
        
        print(f"  Ã°Å¸â€œÂ Ãƒâ€°tape 1/4: Reframe dynamique IA...")
        reframed_path = self.reframe_to_vertical(clip_path)
        # DÃƒÂ©placer artefact reframed dans le dossier du clip
        try:
            dst_reframed = per_clip_dir / 'reframed.mp4'
            if Path(reframed_path).exists():
                shutil.move(str(reframed_path), str(dst_reframed))
            reframed_path = dst_reframed
        except Exception:
            pass
        
        print(f"  Ã°Å¸â€”Â£Ã¯Â¸Â Ãƒâ€°tape 2/4: Transcription Whisper (guide B-roll)...")
        # Transcrire tÃƒÂ´t pour guider la sÃƒÂ©lection B-roll (SRT disponible)
        subtitles = self.transcribe_segments(reframed_path)
        try:
            # Ãƒâ€°crire un SRT ÃƒÂ  cÃƒÂ´tÃƒÂ© de la vidÃƒÂ©o reframÃƒÂ©e
            srt_reframed = reframed_path.with_suffix('.srt')
            write_srt(subtitles, srt_reframed)
            # Sauvegarder transcription segments JSON
            seg_json = per_clip_dir / f"{clip_path.stem}_segments.json"
            with open(seg_json, 'w', encoding='utf-8') as f:
                json.dump(subtitles, f, ensure_ascii=False)
        except Exception:
            pass
        
        print(f"  Ã°Å¸Å½Å¾Ã¯Â¸Â Ãƒâ€°tape 3/4: Insertion des B-rolls {'(activÃƒÂ©e)' if getattr(Config, 'ENABLE_BROLL', False) else '(dÃƒÂ©sactivÃƒÂ©e)'}...")
        
        # Ã°Å¸Å¡â‚¬ CORRECTION: GÃƒÂ©nÃƒÂ©rer les mots-clÃƒÂ©s LLM AVANT l'insertion des B-rolls
        metadata: Dict[str, Any] = {}
        broll_keywords: List[str] = []
        title = ""
        description = ""
        hashtags: List[str] = []
        try:
            print("    Ã°Å¸Â¤â€“ GÃƒÂ©nÃƒÂ©ration prÃƒÂ©coce des mots-clÃƒÂ©s LLM pour B-rolls...")
            metadata = self.generate_caption_and_hashtags(subtitles) or {}
            title = str(metadata.get('title') or '').strip()
            description = str(metadata.get('description') or '').strip()
            hashtags = [h for h in (metadata.get('hashtags') or []) if isinstance(h, str)]
            broll_keywords = [kw for kw in (metadata.get('broll_keywords') or []) if isinstance(kw, str)]
            print(f"    Ã¢Å“â€¦ Mots-clÃƒÂ©s B-roll LLM gÃƒÂ©nÃƒÂ©rÃƒÂ©s: {len(broll_keywords)} termes")
            print(f"    Ã°Å¸Å½Â¯ Exemples: {', '.join(broll_keywords[:5])}")
        except Exception as e:
            print(f"    Ã¢Å¡Â Ã¯Â¸Â Erreur gÃƒÂ©nÃƒÂ©ration mots-clÃƒÂ©s LLM: {e}")
            broll_keywords = []
        
        # Maintenant insÃƒÂ©rer les B-rolls avec les mots-clÃƒÂ©s LLM disponibles
        with_broll_path = self.insert_brolls_if_enabled(reframed_path, subtitles, broll_keywords)
        
        # Copier artefact with_broll si diffÃƒÂ©rent
        try:
            if with_broll_path and with_broll_path != reframed_path:
                self._safe_copy(with_broll_path, per_clip_dir / 'with_broll.mp4')
        except Exception:
            pass
        
        print(f"  Ã¢Å“Â¨ Ãƒâ€°tape 4/4: Ajout des sous-titres Hormozi 1...")
        # GÃƒÂ©nÃƒÂ©rer meta (titre/hashtags) depuis transcription (dÃƒÂ©jÃƒÂ  fait)
        try:
            # RÃƒÂ©utiliser les donnÃƒÂ©es dÃƒÂ©jÃƒÂ  gÃƒÂ©nÃƒÂ©rÃƒÂ©es
            if not broll_keywords:  # Fallback si pas encore gÃƒÂ©nÃƒÂ©rÃƒÂ©
                metadata = self.generate_caption_and_hashtags(subtitles) or metadata or {}
                title = str(metadata.get('title') or '').strip()
                description = str(metadata.get('description') or '').strip()
                hashtags = [h for h in (metadata.get('hashtags') or []) if isinstance(h, str)]
                broll_keywords = [kw for kw in (metadata.get('broll_keywords') or []) if isinstance(kw, str)]

            print(f"  Ã°Å¸â€œÂ Title: {title}")
            print(f"  Ã°Å¸â€œÂ Description: {description}")
            print(f"  #Ã¯Â¸ÂÃ¢Æ’Â£ Hashtags: {' '.join(hashtags)}")
            meta_path = per_clip_dir / 'meta.txt'
            with open(meta_path, 'w', encoding='utf-8') as f:
                f.write(
                    "Title: " + title + "\n\n" +
                    "Description: " + description + "\n\n" +
                    "Hashtags: " + ' '.join(hashtags) + "\n\n" +
                    "B-roll Keywords: " + ', '.join(broll_keywords) + "\n"
                )
            print(f"  Ã°Å¸â€œÂ [MÃƒâ€°TADONNÃƒâ€°ES] Fichier meta.txt sauvegardÃƒÂ©: {meta_path}")
        except Exception as e:
            print(f"  Ã¢Å¡Â Ã¯Â¸Â [ERREUR MÃƒâ€°TADONNÃƒâ€°ES] {e}")
            # Fallback: crÃƒÂ©er des mÃƒÂ©tadonnÃƒÂ©es basiques
            try:
                meta_path = per_clip_dir / 'meta.txt'
                with open(meta_path, 'w', encoding='utf-8') as f:
                    f.write("Title: VidÃƒÂ©o gÃƒÂ©nÃƒÂ©rÃƒÂ©e automatiquement\n\nDescription: Contenu gÃƒÂ©nÃƒÂ©rÃƒÂ© par pipeline vidÃƒÂ©o\n\nHashtags: #video #auto\n\nB-roll Keywords: video, content\n")
                print(f"  Ã°Å¸â€œÂ [FALLBACK] MÃƒÂ©tadonnÃƒÂ©es de base sauvegardÃƒÂ©es: {meta_path}")
            except Exception as e2:
                print(f"  Ã¢ÂÅ’ [ERREUR FALLBACK] {e2}")
        
        # Appliquer style Hormozi sur la vidÃƒÂ©o post B-roll
        subtitled_out_dir = per_clip_dir
        subtitled_out_dir.mkdir(parents=True, exist_ok=True)
        final_subtitled_path = subtitled_out_dir / 'final_subtitled.mp4'
        try:
            span_style_map = {
                # Business & Croissance
                "croissance": {"color": "#39FF14", "bold": True, "emoji": "Ã°Å¸â€œË†"},
                "growth": {"color": "#39FF14", "bold": True, "emoji": "Ã°Å¸â€œË†"},
                "opportunitÃƒÂ©": {"color": "#FFD700", "bold": True, "emoji": "Ã¯Â¿Â½Ã¯Â¿Â½"},
                "opportunite": {"color": "#FFD700", "bold": True, "emoji": "Ã°Å¸â€â€˜"},
                "innovation": {"color": "#00E5FF", "emoji": "Ã¢Å¡Â¡"},
                "idÃƒÂ©e": {"color": "#00E5FF", "emoji": "Ã°Å¸â€™Â¡"},
                "idee": {"color": "#00E5FF", "emoji": "Ã°Å¸â€™Â¡"},
                "stratÃƒÂ©gie": {"color": "#FF73FA", "emoji": "Ã°Å¸Â§Â­"},
                "strategie": {"color": "#FF73FA", "emoji": "Ã°Å¸Â§Â­"},
                "plan": {"color": "#FF73FA", "emoji": "Ã°Å¸â€”ÂºÃ¯Â¸Â"},
                # Argent & Finance
                "argent": {"color": "#FFD700", "bold": True, "emoji": "Ã°Å¸â€™Â°"},
                "money": {"color": "#FFD700", "bold": True, "emoji": "Ã°Å¸â€™Â°"},
                "cash": {"color": "#FFD700", "bold": True, "emoji": "Ã°Å¸â€™Â°"},
                "investissement": {"color": "#8AFF00", "bold": True, "emoji": "Ã°Å¸â€œÅ "},
                "investissements": {"color": "#8AFF00", "bold": True, "emoji": "Ã°Å¸â€œÅ "},
                "revenu": {"color": "#8AFF00", "emoji": "Ã°Å¸ÂÂ¦"},
                "revenus": {"color": "#8AFF00", "emoji": "Ã°Å¸ÂÂ¦"},
                "profit": {"color": "#8AFF00", "bold": True, "emoji": "Ã°Å¸â€™Â°"},
                "profits": {"color": "#8AFF00", "bold": True, "emoji": "Ã°Å¸â€™Â°"},
                "perte": {"color": "#FF3131", "emoji": "Ã°Å¸â€œâ€°"},
                "pertes": {"color": "#FF3131", "emoji": "Ã°Å¸â€œâ€°"},
                "ÃƒÂ©chec": {"color": "#FF3131", "emoji": "Ã¢ÂÅ’"},
                "echec": {"color": "#FF3131", "emoji": "Ã¢ÂÅ’"},
                "budget": {"color": "#FFD700", "emoji": "Ã°Å¸Â§Â¾"},
                "gestion": {"color": "#FFD700", "emoji": "Ã°Å¸Âªâ„¢"},
                "roi": {"color": "#8AFF00", "bold": True, "emoji": "Ã°Å¸â€œË†"},
                "chiffre": {"color": "#FFD700", "emoji": "Ã°Å¸â€™Â°"},
                "ca": {"color": "#FFD700", "emoji": "Ã°Å¸â€™Â°"},
                # Relation & Client
                "client": {"color": "#00E5FF", "underline": True, "emoji": "Ã°Å¸Â¤Â"},
                "clients": {"color": "#00E5FF", "underline": True, "emoji": "Ã°Å¸Â¤Â"},
                "collaboration": {"color": "#00E5FF", "emoji": "Ã°Å¸Â«Â±Ã°Å¸ÂÂ¼Ã¢â‚¬ÂÃ°Å¸Â«Â²Ã°Å¸ÂÂ½"},
                "collaborations": {"color": "#00E5FF", "emoji": "Ã°Å¸Â«Â±Ã°Å¸ÂÂ¼Ã¢â‚¬ÂÃ°Å¸Â«Â²Ã°Å¸ÂÂ½"},
                "communautÃƒÂ©": {"color": "#39FF14", "emoji": "Ã°Å¸Å’Â"},
                "communaute": {"color": "#39FF14", "emoji": "Ã°Å¸Å’Â"},
                "confiance": {"color": "#00E5FF", "emoji": "Ã°Å¸â€â€™"},
                "vente": {"color": "#FF73FA", "emoji": "Ã°Å¸â€ºâ€™"},
                "ventes": {"color": "#FF73FA", "emoji": "Ã°Å¸â€ºâ€™"},
                "deal": {"color": "#FF73FA", "emoji": "Ã°Å¸â€œÂ¦"},
                "deals": {"color": "#FF73FA", "emoji": "Ã°Å¸â€œÂ¦"},
                "prospect": {"color": "#00E5FF", "emoji": "Ã°Å¸Â¤Â"},
                "prospects": {"color": "#00E5FF", "emoji": "Ã°Å¸Â¤Â"},
                "contrat": {"color": "#FF73FA", "emoji": "Ã°Å¸â€œâ€¹"},
                # Motivation & SuccÃƒÂ¨s
                "succÃƒÂ¨s": {"color": "#39FF14", "italic": True, "emoji": "Ã°Å¸Ââ€ "},
                "succes": {"color": "#39FF14", "italic": True, "emoji": "Ã°Å¸Ââ€ "},
                "motivation": {"color": "#FF73FA", "bold": True, "emoji": "Ã°Å¸â€Â¥"},
                "ÃƒÂ©nergie": {"color": "#FF73FA", "emoji": "Ã¢Å¡Â¡"},
                "energie": {"color": "#FF73FA", "emoji": "Ã¢Å¡Â¡"},
                "victoire": {"color": "#39FF14", "emoji": "Ã°Å¸Å½Â¯"},
                "discipline": {"color": "#FFD700", "emoji": "Ã¢ÂÂ³"},
                "viral": {"color": "#FF73FA", "bold": True, "emoji": "Ã°Å¸Å¡â‚¬"},
                "viralitÃƒÂ©": {"color": "#FF73FA", "bold": True, "emoji": "Ã°Å¸Å’Â"},
                "viralite": {"color": "#FF73FA", "bold": True, "emoji": "Ã°Å¸Å’Â"},
                "impact": {"color": "#FF73FA", "emoji": "Ã°Å¸â€™Â¥"},
                "explose": {"color": "#FF73FA", "emoji": "Ã°Å¸â€™Â¥"},
                "explosion": {"color": "#FF73FA", "emoji": "Ã°Å¸â€™Â¥"},
                # Risque & Erreurs
                "erreur": {"color": "#FF3131", "emoji": "Ã¢Å¡Â Ã¯Â¸Â"},
                "erreurs": {"color": "#FF3131", "emoji": "Ã¢Å¡Â Ã¯Â¸Â"},
                "warning": {"color": "#FF3131", "emoji": "Ã¢Å¡Â Ã¯Â¸Â"},
                "obstacle": {"color": "#FF3131", "emoji": "Ã°Å¸Â§Â±"},
                "obstacles": {"color": "#FF3131", "emoji": "Ã°Å¸Â§Â±"},
                "solution": {"color": "#00E5FF", "emoji": "Ã°Å¸â€Â§"},
                "solutions": {"color": "#00E5FF", "emoji": "Ã°Å¸â€Â§"},
                "leÃƒÂ§on": {"color": "#00E5FF", "emoji": "Ã°Å¸â€œÅ¡"},
                "lecon": {"color": "#00E5FF", "emoji": "Ã°Å¸â€œÅ¡"},
                "apprentissage": {"color": "#00E5FF", "emoji": "Ã°Å¸Â§Â "},
                "problÃƒÂ¨me": {"color": "#FF3131", "emoji": "Ã°Å¸â€ºâ€˜"},
                "probleme": {"color": "#FF3131", "emoji": "Ã°Å¸â€ºâ€˜"},
            }
            add_hormozi_subtitles(
                str(with_broll_path), subtitles, str(final_subtitled_path),
                brand_kit=getattr(Config, 'BRAND_KIT_ID', 'default'),
                span_style_map=span_style_map
            )
        except Exception as e:
            print(f"  Ã¢ÂÅ’ Erreur ajout sous-titres Hormozi: {e}")
            # Pas de retour anticipÃƒÂ©: continuer export simple
        
        # Export final accumulÃƒÂ© dans output/final/ et sous-titrÃƒÂ© (burn-in) dans output/subtitled/
        final_dir = Config.OUTPUT_FOLDER / 'final'
        subtitled_dir = Config.OUTPUT_FOLDER / 'subtitled'
        # Noms de base sans extension
        base_name = clip_path.stem
        output_path = self._unique_path(final_dir, f"final_{base_name}", ".mp4")
        try:
            # Choisir source finale: si sous-titrÃƒÂ©e existe sinon with_broll sinon reframed
            source_final = None
            if final_subtitled_path.exists():
                source_final = final_subtitled_path
            elif with_broll_path and Path(with_broll_path).exists():
                source_final = with_broll_path
            else:
                source_final = reframed_path
            if source_final and Path(source_final).exists():
                self._hardlink_or_copy(source_final, output_path)
                # Ecrire SRT: ÃƒÂ©viter le doublon si la vidÃƒÂ©o finale a dÃƒÂ©jÃƒÂ  les sous-titres incrustÃƒÂ©s
                is_burned = (final_subtitled_path.exists() and Path(source_final) == Path(final_subtitled_path))
                if not is_burned:
                    srt_out = output_path.with_suffix('.srt')
                    write_srt(subtitles, srt_out)
                    self._hardlink_or_copy(srt_out, per_clip_dir / 'final.srt')
                    # WebVTT
                    try:
                        vtt_out = output_path.with_suffix('.vtt')
                        write_vtt(subtitles, vtt_out)
                    except Exception:
                        pass
                else:
                    # Produire uniquement une SRT dans le dossier du clip, pas ÃƒÂ  cÃƒÂ´tÃƒÂ© du MP4 final
                    try:
                        write_srt(subtitles, per_clip_dir / 'final.srt')
                    except Exception:
                        pass
                # Toujours produire un VTT ÃƒÂ  cÃƒÂ´tÃƒÂ© du final pour compat
                try:
                    vtt_out = output_path.with_suffix('.vtt')
                    write_vtt(subtitles, vtt_out)
                except Exception:
                    pass
                # Copier final dans dossier clip
                self._hardlink_or_copy(output_path, per_clip_dir / 'final.mp4')
                # Si une version sous-titrÃƒÂ©e burn-in existe, la dupliquer dans output/subtitled/
                if final_subtitled_path.exists():
                    subtitled_out = self._unique_path(subtitled_dir, f"{base_name}_subtitled", ".mp4")
                    self._hardlink_or_copy(final_subtitled_path, subtitled_out)
                # Copier meta.txt ÃƒÂ  cÃƒÂ´tÃƒÂ© du final accumulÃƒÂ©
                try:
                    meta_src = per_clip_dir / 'meta.txt'
                    if meta_src.exists():
                        self._hardlink_or_copy(meta_src, output_path.with_suffix('.txt'))
                except Exception:
                    pass
                # Ecrire un JSON rÃƒÂ©cap par clip
                try:
                    # DurÃƒÂ©e et hash final
                    final_duration = None
                    try:
                        with VideoFileClip(str(output_path)) as vc:
                            final_duration = float(vc.duration)
                    except Exception:
                        final_duration = None
                    media_hash = None
                    try:
                        from src.pipeline.utils import hash_media  # type: ignore
                    except Exception:
                        hash_media = None  # type: ignore
                    if hash_media:
                        try:
                            media_hash = hash_media(str(output_path))
                        except Exception:
                            media_hash = None
                    summary = {
                        'clip': base_name,
                        'final_mp4': str(output_path.resolve()),
                        'final_srt': str(output_path.with_suffix('.srt').resolve()) if (not is_burned) and output_path.with_suffix('.srt').exists() else None,
                        'final_vtt': str(output_path.with_suffix('.vtt').resolve()) if (not is_burned) and output_path.with_suffix('.vtt').exists() else None,
                        'subtitled_mp4': str((subtitled_out.resolve() if final_subtitled_path.exists() else '')) if final_subtitled_path.exists() else None,
                        'meta_txt': str(output_path.with_suffix('.txt').resolve()) if output_path.with_suffix('.txt').exists() else None,
                        'per_clip_dir': str(per_clip_dir.resolve()),
                        'duration_s': final_duration,
                        'media_hash': media_hash,
                        'events': [
                            {
                                'id': getattr(ev, 'id', ev.get('id') if isinstance(ev, dict) else ''),
                                'start_s': float(getattr(ev, 'start_s', ev.get('start_s') if isinstance(ev, dict) else 0.0) or 0.0),
                                'end_s': float(getattr(ev, 'end_s', ev.get('end_s') if isinstance(ev, dict) else 0.0) or 0.0),
                                'media_path': getattr(ev, 'media_path', ev.get('media_path') if isinstance(ev, dict) else ''),
                                'transition': getattr(ev, 'transition', ev.get('transition') if isinstance(ev, dict) else None),
                                'transition_duration': float(getattr(ev, 'transition_duration', ev.get('transition_duration') if isinstance(ev, dict) else 0.0) or 0.0),
                            } for ev in (events or [])
                        ]
                    }
                    with open(output_path.with_suffix('.json'), 'w', encoding='utf-8') as jf:
                        json.dump(summary, jf, ensure_ascii=False, indent=2)
                    # JSONL log
                    try:
                        jsonl = (Config.OUTPUT_FOLDER / 'pipeline.log.jsonl')
                        with open(jsonl, 'a', encoding='utf-8') as lf:
                            lf.write(json.dumps(summary, ensure_ascii=False) + '\n')
                    except Exception:
                        pass
                except Exception:
                    pass
                print(f"  Ã°Å¸â€œÂ¤ Export terminÃƒÂ©: {output_path.name}")
                # Nettoyage des intermÃƒÂ©diaires pour limiter l'empreinte disque
                self._cleanup_files([
                    with_broll_path if with_broll_path and with_broll_path != output_path else None,
                ])
                return output_path
            else:
                print(f"  Ã¢Å¡Â Ã¯Â¸Â Fichier final introuvable")
                return None
        except Exception as e:
            print(f"  Ã¢ÂÅ’ Erreur export: {e}")
            return None

    def _get_sample_times(self, duration: float, fps: int) -> List[float]:
        if duration <= 10:
            return list(np.arange(0, duration, 1/fps))
        elif duration <= 30:
            return list(np.arange(0, duration, 2/fps))
        else:
            return list(np.arange(0, duration, 4/fps))

    def _smooth_trajectory(self, x_centers: List[float], window_size: int = 15) -> List[float]:
        # FenÃƒÂªtre plus grande pour un lissage plus smooth
        window_size = max(window_size, 31)
        if len(x_centers) < window_size:
            kernel = np.ones(min(9, len(x_centers))) / max(1, min(9, len(x_centers)))
            return np.convolve(x_centers, kernel, mode='same').tolist()
        try:
            from scipy.signal import savgol_filter
            smoothed = savgol_filter(x_centers, window_size, 3).tolist()
        except Exception:
            kernel = np.ones(window_size) / window_size
            smoothed = np.convolve(x_centers, kernel, mode='same').tolist()
        # EMA additionnel pour attÃƒÂ©nuer le jitter haute frÃƒÂ©quence
        alpha = 0.15  # plus petit = plus lisse
        ema = []
        last = smoothed[0] if smoothed else 0.5
        for v in smoothed:
            last = (1 - alpha) * last + alpha * v
            ema.append(last)
        return ema

    def _interpolate_trajectory(self, x_centers: List[float], sample_times: List[float], duration: float, fps: int) -> List[float]:
        if not x_centers:
            return [0.5] * int(duration * fps)
        target_times = np.arange(0, duration, 1/fps)
        if len(x_centers) == 1:
            return [x_centers[0]] * len(target_times)
        try:
            return np.interp(target_times, sample_times, x_centers).tolist()
        except Exception:
            return [x_centers[-1]] * len(target_times)

    def _detect_center_with_mediapipe(self, image_rgb: np.ndarray, pose_solver, face_solver, pose_module) -> Optional[float]:
        if not MEDIAPIPE_AVAILABLE or pose_solver is None or pose_module is None:
            return None
        try:
            pose_results = pose_solver.process(image_rgb)
        except Exception:
            pose_results = None
        if pose_results and getattr(pose_results, "pose_landmarks", None):
            landmarks = pose_results.pose_landmarks.landmark
            try:
                key_points = [
                    landmarks[pose_module.PoseLandmark.NOSE],
                    landmarks[pose_module.PoseLandmark.LEFT_SHOULDER],
                    landmarks[pose_module.PoseLandmark.RIGHT_SHOULDER],
                ]
            except Exception:
                key_points = []
            valid_points = [p.x for p in key_points if getattr(p, "visibility", 0) > 0.5]
            if valid_points:
                return float(sum(valid_points) / len(valid_points))
        if face_solver is None:
            return None
        try:
            face_results = face_solver.process(image_rgb)
        except Exception:
            face_results = None
        if face_results and getattr(face_results, "detections", None):
            try:
                detection = face_results.detections[0]
                bbox = detection.location_data.relative_bounding_box
                return float(bbox.xmin + bbox.width / 2)
            except Exception:
                return None
        return None

    def _detect_center_from_edges(self, image_rgb: np.ndarray) -> Optional[float]:
        try:
            gray = cv2.cvtColor(image_rgb, cv2.COLOR_RGB2GRAY)
            edges = cv2.Canny(gray, 50, 150)
            contours, _ = cv2.findContours(edges, cv2.RETR_EXTERNAL, cv2.CHAIN_APPROX_SIMPLE)
        except Exception:
            return None
        if not contours:
            return None
        moments = [cv2.moments(c) for c in contours if cv2.contourArea(c) > 100]
        if not moments:
            return None
        centroids_x = [m['m10']/m['m00'] for m in moments if m.get('m00')]
        if not centroids_x:
            return None
        width = float(image_rgb.shape[1]) if image_rgb.shape[1] else 1.0
        return float(sum(centroids_x) / len(centroids_x) / width)

    def _detect_single_frame(self, image_rgb: np.ndarray) -> float:
        if MEDIAPIPE_AVAILABLE:
            try:
                mp_pose = mp.solutions.pose
                mp_face = mp.solutions.face_detection
            except Exception:
                mp_pose = None
                mp_face = None
            if mp_pose is not None and mp_face is not None:
                with mp_pose.Pose(static_image_mode=False, min_detection_confidence=0.7, min_tracking_confidence=0.8) as pose, mp_face.FaceDetection(model_selection=0, min_detection_confidence=0.7) as face_detection:
                    center = self._detect_center_with_mediapipe(image_rgb, pose, face_detection, mp_pose)
                    if center is not None:
                        return center
        center = self._detect_center_from_edges(image_rgb)
        if center is not None:
            return center
        return 0.5

    def _detect_focus_points(self, video: VideoFileClip, fps: int, duration: float) -> List[float]:
        x_centers = []
        sample_times = self._get_sample_times(duration, fps)
        pose_module = None
        face_module = None
        if MEDIAPIPE_AVAILABLE:
            try:
                pose_module = mp.solutions.pose
                face_module = mp.solutions.face_detection
            except Exception:
                pose_module = None
                face_module = None
        if pose_module is not None and face_module is not None:
            with pose_module.Pose(static_image_mode=False, min_detection_confidence=0.7, min_tracking_confidence=0.8) as pose, face_module.FaceDetection(model_selection=0, min_detection_confidence=0.7) as face_detection:
                for t in tqdm(sample_times, desc="Ã°Å¸â€Å½ IA focus", leave=False):
                    try:
                        frame = video.get_frame(t)  # MoviePy retourne des frames RGB
                        image_rgb = frame
                        center = self._detect_center_with_mediapipe(image_rgb, pose, face_detection, pose_module)
                        if center is None:
                            center = self._detect_center_from_edges(image_rgb)
                        x_centers.append(center if center is not None else 0.5)
                    except Exception:
                        x_centers.append(0.5)
        else:
            for t in tqdm(sample_times, desc="Ã°Å¸â€Å½ IA focus", leave=False):
                try:
                    frame = video.get_frame(t)  # MoviePy retourne des frames RGB
                    center = self._detect_center_from_edges(frame)
                    x_centers.append(center if center is not None else 0.5)
                except Exception:
                    x_centers.append(0.5)
        return self._interpolate_trajectory(x_centers, sample_times, duration, fps)

    def reframe_to_vertical(self, clip_path: Path) -> Path:
        """Reframe dynamique basÃƒÂ© sur dÃƒÂ©tection IA optimisÃƒÂ©e"""
        logger.info("Ã°Å¸Å½Â¯ Reframe dynamique avec IA (optimisÃƒÂ©)")
        print("    Ã°Å¸Å½Â¯ DÃƒÂ©tection IA en cours...")
        video = VideoFileClip(str(clip_path))
        fps = int(video.fps)
        duration = video.duration
        # DÃƒÂ©tection des centres d'intÃƒÂ©rÃƒÂªt
        x_centers = self._detect_focus_points(video, fps, duration)
        x_centers_smooth = self._smooth_trajectory(x_centers, window_size=min(15, max(5, len(x_centers)//4)))
        frame_index = 0
        applied_x_center_px = None
        beta = 0.85  # amortissement (0.85 = trÃƒÂ¨s smooth)
        def crop_frame(frame):
            nonlocal frame_index
            nonlocal applied_x_center_px
            h, w, _ = frame.shape
            if frame_index < len(x_centers_smooth):
                x_target_px = x_centers_smooth[frame_index] * w
            else:
                x_target_px = w * 0.5
            frame_index += 1
            # Initialisation EMA
            if applied_x_center_px is None:
                applied_x_center_px = x_target_px
            # Clamp vitesse de dÃƒÂ©placement + deadband
            shift = x_target_px - applied_x_center_px
            deadband_px = w * 0.003
            if abs(shift) < deadband_px:
                shift = 0.0
            max_shift_px = w * 0.02
            if shift > max_shift_px:
                shift = max_shift_px
            elif shift < -max_shift_px:
                shift = -max_shift_px
            x_clamped = applied_x_center_px + shift
            # EMA amorti
            applied_x_center_px = beta * applied_x_center_px + (1 - beta) * x_clamped
            
            # Ã°Å¸Å¡Â¨ CORRECTION BUG: Forcer des dimensions paires pour H.264
            target_width = Config.TARGET_WIDTH
            target_height = Config.TARGET_HEIGHT
            
            # Calcul du crop avec ratio 9:16
            crop_width = int(target_width * h / target_height)
            crop_width = min(crop_width, w)
            
            # Ã°Å¸Å¡Â¨ CORRECTION: S'assurer que crop_width est pair
            if crop_width % 2 != 0:
                crop_width = crop_width - 1 if crop_width > 1 else crop_width + 1
            
            x1 = int(max(0, min(w - crop_width, applied_x_center_px - crop_width / 2)))
            x2 = x1 + crop_width
            cropped = frame[:, x1:x2]
            
            # Ã°Å¸Å¡Â¨ CORRECTION: S'assurer que les dimensions finales sont paires
            final_width = target_width
            final_height = target_height
            
            # VÃƒÂ©rifier et corriger si nÃƒÂ©cessaire
            if final_width % 2 != 0:
                final_width = final_width - 1 if final_width > 1 else final_width + 1
            if final_height % 2 != 0:
                final_height = final_height - 1 if final_height > 1 else final_height + 1
            
            return cv2.resize(cropped, (final_width, final_height), interpolation=cv2.INTER_LANCZOS4)
        reframed = video.fl_image(crop_frame)
        output_path = Config.TEMP_FOLDER / f"reframed_{clip_path.name}"
        try:
            # Prefer AMD AMF hardware encoder on this system; boost quality slightly with QP=18
            reframed.write_videofile(
                str(output_path),
                fps=fps,
                codec='h264_nvenc',
                audio_codec='aac',
                verbose=False,
                logger=None,
                preset=None,
                ffmpeg_params=['-rc','vbr','-cq','19','-b:v','0','-maxrate','0','-pix_fmt','yuv420p','-movflags','+faststart']
            )
        except Exception:
            # Fallback to CPU x264 with stable CRF
            reframed.write_videofile(
                str(output_path),
                fps=fps,
                codec='libx264',
                audio_codec='aac',
                verbose=False,
                logger=None,
                preset='medium',
                ffmpeg_params=['-pix_fmt','yuv420p','-movflags','+faststart','-crf','20']
            )
        video.close(); reframed.close()
        print("    Ã¢Å“â€¦ Reframe terminÃƒÂ©")
        return output_path
    
    def transcribe_audio(self, video_path: Path) -> str:
        """Transcription avec Whisper"""
        logger.info("Ã°Å¸â€œÂ Transcription audio avec Whisper")
        print("    Ã°Å¸â€œÂ Transcription Whisper en cours...")
        
        result = self.whisper_model.transcribe(str(video_path))
        print("    Ã¢Å“â€¦ Transcription terminÃƒÂ©e")
        return result["text"]
    
    def transcribe_segments(self, video_path: Path) -> List[Dict]:
        """
        Transcrit l'audio en segments avec timestamps (sans rendu visuel).
        Retourne une liste de segments {'text', 'start', 'end'} et conserve les mots si fournis.
        """
        logger.info("Ã¢ÂÂ±Ã¯Â¸Â Transcription avec timestamps")
        print("    Ã¢ÂÂ±Ã¯Â¸Â GÃƒÂ©nÃƒÂ©ration des timestamps...")
        result = self.whisper_model.transcribe(str(video_path), word_timestamps=True)
        bias = getattr(Config, 'SUBTITLE_TIMING_BIAS_S', 0.0)
        subtitles: List[Dict] = []
        for segment in result.get("segments", []):
            seg_start = max(0.0, (segment.get("start") or 0.0) + bias)
            seg_end = max(seg_start, (segment.get("end") or seg_start) + bias)
            subtitle: Dict = {
                "text": (segment.get("text") or "").strip(),
                "start": seg_start,
                "end": seg_end
            }
            words = segment.get("words")
            if words:
                precise_words = []
                for w in words:
                    ws = max(0.0, (w.get("start") or seg_start) + bias)
                    we = max(ws, (w.get("end") or ws) + bias)
                    wt = (w.get("word") or w.get("text") or "").strip()
                    if wt:
                        precise_words.append({"text": wt, "start": ws, "end": we})
                if precise_words:
                    subtitle["words"] = precise_words
            subtitles.append(subtitle)
        print(f"    Ã¢Å“â€¦ {len(subtitles)} segments de sous-titres gÃƒÂ©nÃƒÂ©rÃƒÂ©s")
        return subtitles

    def generate_caption_and_hashtags(self, subtitles: List[Dict]) -> Dict[str, Any]:
        """GÃƒÂ©nÃƒÂ¨re un dictionnaire complet de mÃƒÂ©tadonnÃƒÂ©es via le systÃƒÂ¨me LLM industriel."""
        full_text = ' '.join(s.get('text', '') for s in subtitles)
        video_id_hint = getattr(self, '_current_video_id', None)
        if not video_id_hint:
            video_id_hint = f"video_{int(time.time())}"

        def _finalize_metadata(
            status: str,
            *,
            title: str,
            description: str,
            hashtags: Sequence[str],
            broll_keywords: Sequence[str],
            queries: Sequence[str],
            base: Optional[Dict[str, Any]] = None,
            source_label: Optional[str] = None,
        ) -> Dict[str, Any]:
            payload: Dict[str, Any] = {}
            if isinstance(base, dict):
                payload.update(base)
            payload['title'] = title
            payload['description'] = description
            payload['hashtags'] = [h for h in (hashtags or []) if isinstance(h, str) and h]
            payload['broll_keywords'] = [kw for kw in (broll_keywords or []) if isinstance(kw, str) and kw]
            payload['queries'] = [q for q in (queries or []) if isinstance(q, str) and q]
            payload['metadata_source'] = source_label or status
            payload['llm_status'] = status
            return payload

        def _remember(metadata: Dict[str, Any]) -> Dict[str, Any]:
            try:
                self._latest_metadata = dict(metadata)
            except Exception:
                pass
            return metadata

        try:
            pass  # keep try valid (reset disabled)
        except Exception:
            pass

        # Ã°Å¸Å¡â‚¬ NOUVEAU: Utilisation du systÃƒÂ¨me LLM industriel
        def _run_fallback(reason: Optional[str] = None):
            if reason:
                print(reason)
            fallback_meta = _basic_metadata_fallback(full_text)
            if fallback_meta:
                title_fb = (fallback_meta.get('title') or '').strip()
                description_fb = (fallback_meta.get('description') or '').strip()
                hashtags_fb = [h for h in (fallback_meta.get('hashtags') or []) if h]
                broll_keywords_fb = list(fallback_meta.get('broll_keywords') or [])
                queries_fb = fallback_meta.get('queries') or []

                if not title_fb and description_fb:
                    title_fb = (description_fb[:60] + ('Ã¢â‚¬Â¦' if len(description_fb) > 60 else ''))
                payload = _finalize_metadata(
                    'fallback',
                    title=title_fb,
                    description=description_fb,
                    hashtags=hashtags_fb,
                    broll_keywords=broll_keywords_fb,
                    queries=queries_fb,
                    base=fallback_meta,
                    source_label='fallback',
                )
                print("    Ã°Å¸ÂªÂ« [Fallback] MÃƒÂ©tadonnÃƒÂ©es gÃƒÂ©nÃƒÂ©rÃƒÂ©es sans LLM avancÃƒÂ©")
                print(f"    Ã°Å¸Å½Â¯ Titre fallback: {title_fb}")
                if description_fb:
                    print(f"    Ã°Å¸â€œÂ Description fallback: {description_fb[:100]}...")
                if hashtags_fb:
                    print(f"    #Ã¯Â¸ÂÃ¢Æ’Â£ Hashtags fallback: {', '.join(hashtags_fb[:5])}...")
                if broll_keywords_fb:
                    print(f"    Ã°Å¸Å½Â¬ Mots-clÃƒÂ©s B-roll fallback: {', '.join(broll_keywords_fb[:5])}...")
                if queries_fb:
                    print(f"    Ã°Å¸â€Å½ RequÃƒÂªtes fallback: {', '.join(queries_fb[:3])}...")

                return _remember(payload)
            return None

        def _run_heuristics():
            words = [w.strip().lower() for w in re.split(r"[^a-zA-Z0-9ÃƒÂ©ÃƒÂ¨ÃƒÂ ÃƒÂ¹ÃƒÂ§ÃƒÂªÃƒÂ®ÃƒÂ´ÃƒÂ¢]+", full_text) if len(w) > 2]
            counts = Counter(words)
            common = [w for w, _ in counts.most_common(12) if w.isalpha()]
            hashtags_h = [f"#{w}" for w in common[:12]]

            # Ã°Å¸Å¡â‚¬ NOUVEAU: Mots-clÃƒÂ©s B-roll de fallback basÃƒÂ©s sur les mots communs
            broll_keywords_h = [w for w in common if len(w) > 3][:15]
            queries_h = [f"{w} b-roll" for w in common[:8]]

            # Heuristic title/description
            title_h = (full_text.strip()[:60] + ("Ã¢â‚¬Â¦" if len(full_text.strip()) > 60 else "")) if full_text.strip() else ""
            description_h = (full_text.strip()[:180] + ("Ã¢â‚¬Â¦" if len(full_text.strip()) > 180 else "")) if full_text.strip() else ""
            print("    Ã°Å¸Â§Â© [Heuristics] Meta gÃƒÂ©nÃƒÂ©rÃƒÂ©es en fallback")
            print(f"    Ã°Å¸â€â€˜ Mots-clÃƒÂ©s B-roll fallback: {', '.join(broll_keywords_h[:5])}...")
            payload = _finalize_metadata(
                'heuristic',
                title=title_h,
                description=description_h,
                hashtags=hashtags_h,
                broll_keywords=broll_keywords_h,
                queries=queries_h,
                source_label='heuristic',
            )
            return _remember(payload)

        if generate_metadata_as_json is None:
            fallback_result = _run_fallback("    Ã¢Å¡Â Ã¯Â¸Â [LLM INDUSTRIEL] Service indisponible, utilisation du fallback historique")
            if fallback_result:
                return fallback_result
            return _run_heuristics()

        try:
            print(f"    Ã°Å¸Å¡â‚¬ [LLM INDUSTRIEL] GÃƒÂ©nÃƒÂ©ration de mÃƒÂ©tadonnÃƒÂ©es pour {len(full_text)} caractÃƒÂ¨res")

            meta = generate_metadata_as_json(
                full_text,
                video_id=video_id_hint,
            )

            need_fallback = (not meta) or (not (meta.get('title') or meta.get('description')))
            if need_fallback:
                fallback_result = _run_fallback("    Ã¢Å¡Â Ã¯Â¸Â [LLM INDUSTRIEL] RÃƒÂ©ponse JSON vide ou non analysable, activation du fallback")
                if fallback_result:
                    return fallback_result
                return _run_heuristics()

            title = (meta.get('title') or '').strip()
            description = (meta.get('description') or '').strip()
            hashtags = [h for h in (meta.get('hashtags') or []) if h]
            broll_keywords = meta.get('broll_keywords') or []
            queries = meta.get('queries') or []
            response_len = meta.get('raw_response_length')

            print(f"    Ã¢Å“â€¦ [LLM INDUSTRIEL] MÃƒÂ©tadonnÃƒÂ©es gÃƒÂ©nÃƒÂ©rÃƒÂ©es avec succÃƒÂ¨s (JSON)")
            print(f"    Ã°Å¸Å½Â¯ Titre: {title}")
            print(f"    Ã°Å¸â€œÂ Description: {description[:100]}...")
            print(f"    #Ã¯Â¸ÂÃ¢Æ’Â£ Hashtags JSON: {len(hashtags)} gÃƒÂ©nÃƒÂ©rÃƒÂ©s")
            print(f"    Ã°Å¸Å½Â¬ Mots-clÃƒÂ©s B-roll JSON: {len(broll_keywords)} termes optimisÃƒÂ©s")
            print(f"    Ã°Å¸â€Å½ RequÃƒÂªtes JSON: {len(queries)} gÃƒÂ©nÃƒÂ©rÃƒÂ©es")
            if response_len is not None:
                print(f"    Ã°Å¸â€œÂ RÃƒÂ©ponse LLM (caractÃƒÂ¨res): {response_len}")

            payload = _finalize_metadata(
                'ok',
                title=title,
                description=description,
                hashtags=hashtags,
                broll_keywords=broll_keywords,
                queries=queries,
                base=meta,
                source_label='llm',
            )
            return _remember(payload)

        except Exception as e:
            fallback_result = _run_fallback(f"    Ã°Å¸â€â€ž [FALLBACK] Retour vers ancien systÃƒÂ¨me: {e}")
            if fallback_result:
                return fallback_result

        return _run_heuristics()

    def insert_brolls_if_enabled(self, input_path: Path, subtitles: List[Dict], broll_keywords: List[str]) -> Path:
        """Point d'extension B-roll: retourne le chemin vidÃƒÂ©o aprÃƒÂ¨s insertion si activÃƒÂ©e."""
        if not getattr(Config, 'ENABLE_BROLL', False):
            print("    Ã¢ÂÂ­Ã¯Â¸Â B-roll dÃƒÂ©sactivÃƒÂ©s: aucune insertion")
            return input_path

        self._last_broll_insert_count = 0
        try:
            # VÃƒÂ©rifier la librairie B-roll
            broll_root = Path("AI-B-roll")
            broll_library = broll_root / "broll_library"
            if not broll_library.exists():
                print("    Ã¢â€žÂ¹Ã¯Â¸Â Librairie B-roll absente, initialisation automatique")
            try:
                broll_library.mkdir(parents=True, exist_ok=True)
            except Exception as exc:
                print(f"    Ã¢Å¡Â Ã¯Â¸Â Impossible de prÃƒÂ©parer AI-B-roll/broll_library ({exc}); utilisation du cache pipeline_core")
                fallback_base = getattr(getattr(self._pipeline_config, "paths", None), "temp_dir", None)
                if not fallback_base:
                    fallback_base = getattr(Config, "TEMP_FOLDER", Path("temp"))
                fallback_library = Path(fallback_base) / "pipeline_core_broll"
                try:
                    fallback_library.mkdir(parents=True, exist_ok=True)
                except Exception as fallback_exc:
                    print(f"    Ã¢Å¡Â Ã¯Â¸Â PrÃƒÂ©paration du cache pipeline_core ÃƒÂ©chouÃƒÂ©e: {fallback_exc}")
                    fallback_library = Path(fallback_base)
                broll_library = fallback_library
            # PrÃƒÂ©parer chemins (ÃƒÂ©crire directement dans le dossier du clip si possible)
            clip_dir = (Path(input_path).parent if (Path(input_path).name == 'reframed.mp4') else Config.TEMP_FOLDER)
            # Si input_path est dÃƒÂ©jÃƒÂ  dans un dossier clip (reframed.mp4), sortir with_broll.mp4 ÃƒÂ  cÃƒÂ´tÃƒÂ©
            if Path(input_path).name == 'reframed.mp4':
                output_with_broll = clip_dir / 'with_broll.mp4'
            else:
                output_with_broll = Config.TEMP_FOLDER / f"with_broll_{Path(input_path).name}"
            output_with_broll.parent.mkdir(parents=True, exist_ok=True)

            # --- Build dynamic LLM context once per clip (no hardcoded domains)
            selector_keywords: List[str] = []
            fetch_keywords: List[str] = []
            dyn_context: Dict[str, Any] = {}
            llm_kw: List[str] = list(broll_keywords or [])
            llm_queries: List[str] = []
            syn_map: Dict[str, Sequence[str]] = {}
            seg_queries: List[str] = []
            try:
                transcript_text_full = " ".join(str(s.get("text", "")) for s in (subtitles or []))
            except Exception:
                transcript_text_full = ""

            if ENABLE_DYNAMIC_CONTEXT and getattr(self, "_llm_service", None):
                try:
                    dyn_context = self._llm_service.generate_dynamic_context(transcript_text_full)
                except DynamicCompletionError as exc:
                    dyn_context = exc.payload or {}
                except Exception:
                    dyn_context = {}
            if not isinstance(dyn_context, dict):
                dyn_context = {}

            try:
                if isinstance(dyn_context, dict):
                    llm_kw = list(dyn_context.get("keywords", []) or llm_kw)
                    llm_queries = list(dyn_context.get("search_queries", []) or llm_queries)
                    syn_map = dyn_context.get("synonyms", {}) or syn_map
            except Exception:
                llm_kw = list(broll_keywords or [])
                llm_queries = []
                syn_map = {}
            briefs_source = []
            if isinstance(dyn_context, dict):
                try:
                    briefs_source = dyn_context.get("segment_briefs", []) or []
                except Exception:
                    briefs_source = []
            for br in briefs_source:
                try:
                    seg_queries.extend(br.get("queries", []) or [])
                except Exception:
                    continue
            synonyms_flat = [v for vs in (syn_map.values() if isinstance(syn_map, dict) else []) for v in (vs or [])]

            pool = llm_kw + llm_queries + synonyms_flat + seg_queries
            if not pool:
                # Fallback minimal: a few tokens from transcript
                try:
                    transcript_tokens = [w for s in (subtitles or []) for w in str(s.get("text", "")).split()]
                except Exception:
                    transcript_tokens = []
                pool = [t for t in transcript_tokens if isinstance(t, str) and len(t) >= 4][:10]

            language = dyn_context.get("language")
            selector_keywords = enforce_fetch_language(_dedupe_queries(pool, cap=12), language)
            fetch_keywords = enforce_fetch_language(_dedupe_queries(pool, cap=8), language)

            # Ensure bilingual queries when original language isn't English, if LLM provided EN
            try:
                lang = str(dyn_context.get("language") or "").strip().lower()
            except Exception:
                lang = ""
            def _is_english(q: str) -> bool:
                try:
                    q2 = q.strip()
                    return bool(q2) and all((ord(c) < 128 and (c.isalnum() or c.isspace() or c in "-_") ) for c in q2) and any(c.isalpha() for c in q2)
                except Exception:
                    return False
            if lang and lang != "en":
                # If no English queries made it into fetch_keywords, try to inject 1-2 EN ones from LLM output
                has_en = any(_is_english(q) for q in fetch_keywords)
                if not has_en:
                    en_from_llm = [q for q in (dyn_context.get("search_queries") or []) if isinstance(q, str) and _is_english(q)]
                    if en_from_llm:
                        fetch_keywords = _dedupe_queries(list(fetch_keywords) + en_from_llm[:2], cap=8)

            try:
                dom_names = [d.get("name") for d in (dyn_context.get("detected_domains", []) or []) if isinstance(d, dict)]
            except Exception:
                dom_names = []
            print(f"Detected domains (free): {dom_names}")
            print(f"Selector keywords: {selector_keywords}")
            print(f"Fetch keywords: {fetch_keywords}")

            # Expose dynamic context to pipeline_core segment loop
            try:
                self._dyn_context = dyn_context
            except Exception:
                pass

            # Expose keyword lists for downstream reporting
            try:
                self._selector_keywords = list(selector_keywords)
                self._fetch_keywords = list(fetch_keywords)
            except Exception:
                pass

            # Observability: log dynamic context summary if logger available
            try:
                event_logger = self._get_broll_event_logger()
                if event_logger:
                    event_logger.log({
                        "event": "broll_dynamic_context",
                        "domains": dyn_context.get("detected_domains", []),
                        "kw_count": len(llm_kw),
                        "synonyms_count": sum(len(v or []) for v in (syn_map.values() if isinstance(syn_map, dict) else [])),
                        "selector_keywords": selector_keywords,
                        "fetch_keywords": fetch_keywords,
                    })
            except Exception:
                pass

            legacy_segment_payloads: List[Dict[str, Any]] = []
            core_segments: List[_CoreSegment] = []
            for s in subtitles:
                text = str(s.get('text', '')).strip()
                if not text:
                    continue
                try:
                    start = float(s.get('start', 0.0))
                    end = float(s.get('end', 0.0))
                except (TypeError, ValueError):
                    continue
                if end < start:
                    continue
                payload = {'start': start, 'end': end, 'text': text}
                legacy_segment_payloads.append(payload)
                core_segments.append(_CoreSegment(start=start, end=end, text=text))

            if not core_segments:
                print("    Ã¢Å¡Â Ã¯Â¸Â Aucun segment de transcription valide, saut B-roll")
                return input_path

            if _legacy_pipeline_fallback_enabled():
                # Assurer l'import du pipeline local (src/*)
                if str(broll_root.resolve()) not in sys.path:
                    sys.path.insert(0, str(broll_root.resolve()))
            
                # Ã°Å¸Å¡â‚¬ NOUVEAUX IMPORTS INTELLIGENTS SYNCHRONES (DÃƒâ€°SACTIVÃƒâ€°S POUR PROMPT OPTIMISÃƒâ€°)
                try:
                    from sync_context_analyzer import SyncContextAnalyzer
                    from broll_diversity_manager import BrollDiversityManager
                    # Ã°Å¸Å¡Â¨ DÃƒâ€°SACTIVATION TEMPORAIRE: Le systÃƒÂ¨me intelligent interfÃƒÂ¨re avec notre prompt optimisÃƒÂ© LLM
                    INTELLIGENT_BROLL_AVAILABLE = False
                    print("    Ã¢Å¡Â Ã¯Â¸Â  SystÃƒÂ¨me intelligent DÃƒâ€°SACTIVÃƒâ€° pour laisser le prompt optimisÃƒÂ© LLM fonctionner")
                    print("    Ã°Å¸Å½Â¯ Utilisation exclusive du prompt optimisÃƒÂ©: 25-35 keywords + structure hiÃƒÂ©rarchique")
                except ImportError as e:
                    print(f"    Ã¢Å¡Â Ã¯Â¸Â  SystÃƒÂ¨me intelligent non disponible: {e}")
                    print("    Ã°Å¸â€â€ž Fallback vers ancien systÃƒÂ¨me...")
                    INTELLIGENT_BROLL_AVAILABLE = False
            
                # Imports B-roll dans tous les cas
                from src.pipeline.config import BrollConfig  # type: ignore
                from src.pipeline.keyword_extraction import extract_keywords_for_segment  # type: ignore
                from src.pipeline.timeline_legacy import plan_broll_insertions, normalize_timeline, enrich_keywords  # type: ignore
                from src.pipeline.renderer import render_video  # type: ignore
                from src.pipeline.transcription import TranscriptSegment  # type: ignore

                from moviepy.editor import VideoFileClip as _VFC
                # Optionnel: indexation FAISS/CLIP
                try:
                    from src.pipeline.indexer import build_index  # type: ignore
                    index_handle = None
                except Exception:
                    build_index = None  # type: ignore
                    index_handle = None

                segments = [
                    TranscriptSegment(start=payload['start'], end=payload['end'], text=payload['text'])
                    for payload in legacy_segment_payloads
                ]
            
                # Ã°Å¸Â§Â  ANALYSE INTELLIGENTE AVANCÃƒâ€°E
                if INTELLIGENT_BROLL_AVAILABLE:
                    print("    Ã°Å¸Â§Â  Utilisation du systÃƒÂ¨me B-roll intelligent...")
                    try:
                        # Initialiser l'analyseur contextuel intelligent SYNCHRONE
                        context_analyzer = SyncContextAnalyzer()
                    
                        # Analyser le contexte global de la vidÃƒÂ©o
                        transcript_text = " ".join([s.get('text', '') for s in subtitles])
                        global_analysis = context_analyzer.analyze_context(transcript_text)
                    
                        print(f"    Ã°Å¸Å½Â¯ Contexte dÃƒÂ©tectÃƒÂ©: {global_analysis.main_theme}")
                        print(f"    Ã°Å¸Â§Â¬ Sujets: {', '.join(global_analysis.key_topics[:3])}")
                        print(f"    Ã°Å¸ËœÅ  Sentiment: {global_analysis.sentiment}")
                        print(f"    Ã°Å¸â€œÅ  ComplexitÃƒÂ©: {global_analysis.complexity}")
                        print(f"    Ã°Å¸â€â€˜ Mots-clÃƒÂ©s: {', '.join(global_analysis.keywords[:5])}")
                    
                        # Persister l'analyse intelligente
                        try:
                            meta_dir = Config.OUTPUT_FOLDER / 'meta'
                            meta_dir.mkdir(parents=True, exist_ok=True)
                            meta_path = meta_dir / f"{Path(input_path).stem}_intelligent_broll_metadata.json"
                            with open(meta_path, 'w', encoding='utf-8') as f:
                                json.dump({
                                    'intelligent_analysis': {
                                        'main_theme': global_analysis.main_theme,
                                        'key_topics': global_analysis.key_topics,
                                        'sentiment': global_analysis.sentiment,
                                        'complexity': global_analysis.complexity,
                                        'keywords': global_analysis.keywords,
                                        'context_score': global_analysis.context_score
                                    },
                                    'timestamp': str(datetime.now())
                                }, f, ensure_ascii=False, indent=2)
                            print(f"    Ã°Å¸â€™Â¾ MÃƒÂ©tadonnÃƒÂ©es intelligentes sauvegardÃƒÂ©es: {meta_path}")
                        
                            # Ã°Å¸Å½Â¬ INSÃƒâ€°RATION INTELLIGENTE DES B-ROLLS
                            print("    Ã°Å¸Å½Â¬ Insertion intelligente des B-rolls...")
                            try:
                                # CrÃƒÂ©er un dossier unique pour ce clip
                                clip_id = input_path.stem
                                unique_broll_dir = broll_library / f"clip_intelligent_{clip_id}_{int(time.time())}"
                                unique_broll_dir.mkdir(parents=True, exist_ok=True)
                            
                                # GÃƒÂ©nÃƒÂ©rer des prompts intelligents basÃƒÂ©s sur l'analyse
                                intelligent_prompts = []
                                main_theme = global_analysis.main_theme
                                kws = _filter_prompt_terms(global_analysis.keywords[:6]) if hasattr(global_analysis, 'keywords') else []
                                if main_theme == 'technology':
                                    intelligent_prompts.extend([
                                        'artificial intelligence neural network',
                                        'computer vision algorithm',
                                        'tech innovation future'
                                    ])
                                elif main_theme == 'medical':
                                    intelligent_prompts.extend([
                                        'medical research laboratory',
                                        'healthcare innovation hospital',
                                        'microscope scientific discovery'
                                    ])
                                elif main_theme == 'business':
                                    intelligent_prompts.extend([
                                        'business success growth',
                                        'entrepreneurship motivation',
                                        'professional development office'
                                    ])
                                elif main_theme == 'neuroscience':
                                    intelligent_prompts.extend([
                                        'neuroscience brain neurons synapse',
                                        'brain reflexes nervous system',
                                        'brain scan mri eeg lab'
                                    ])
                                else:
                                    base = _filter_prompt_terms([main_theme] + kws)
                                    intelligent_prompts.extend([f"{main_theme} {kw}" for kw in base[:3]])

                                # Ajouter variantes from cleaned keywords
                                for kw in kws[:3]:
                                    intelligent_prompts.append(f"{main_theme} {kw}")

                                # Dedup and trim
                                seen_ip = set()
                                intelligent_prompts = [p for p in intelligent_prompts if not (p in seen_ip or seen_ip.add(p))][:8]

                                print(f"    Ã°Å¸Å½Â¯ Prompts intelligents gÃƒÂ©nÃƒÂ©rÃƒÂ©s: {', '.join(intelligent_prompts[:3])}")
                            
                                # Utiliser l'ancien systÃƒÂ¨me mais avec les prompts intelligents
                                # (temporaire en attendant l'intÃƒÂ©gration complÃƒÂ¨te)
                                print("    Ã°Å¸â€â€ž Utilisation du systÃƒÂ¨me B-roll avec prompts intelligents...")
                            
                            except Exception as e:
                                print(f"    Ã¢Å¡Â Ã¯Â¸Â  Erreur insertion intelligente: {e}")
                                print("    Ã°Å¸â€â€ž Fallback vers ancien systÃƒÂ¨me...")
                                INTELLIGENT_BROLL_AVAILABLE = False
                            
                        except Exception as e:
                            print(f"    Ã¢Å¡Â Ã¯Â¸Â  Erreur systÃƒÂ¨me intelligent: {e}")
                            print("    Ã°Å¸â€â€ž Fallback vers ancien systÃƒÂ¨me...")
                            INTELLIGENT_BROLL_AVAILABLE = False
                    except Exception as e:
                        print(f"    Ã¢Å¡Â Ã¯Â¸Â  Erreur systÃƒÂ¨me intelligent: {e}")
                        print("    Ã°Å¸â€â€ž Fallback vers ancien systÃƒÂ¨me...")
                        INTELLIGENT_BROLL_AVAILABLE = False
                    
                # Fallback: ancienne analyse si systÃƒÂ¨me intelligent indisponible
                if not INTELLIGENT_BROLL_AVAILABLE:
                    print("    Ã°Å¸â€â€ž Utilisation de l'ancien systÃƒÂ¨me B-roll...")
                    analysis = extract_keywords_from_transcript_ai(subtitles)
                    prompts = generate_broll_prompts_ai(analysis)
                    # Filtrer les prompts fallback
                    try:
                        cleaned_prompts = []
                        for p in prompts:
                            tokens = _filter_prompt_terms(str(p).split())
                            if tokens:
                                cleaned_prompts.append(' '.join(tokens))
                        if cleaned_prompts:
                            prompts = cleaned_prompts
                    except Exception:
                        pass
                    # Persiste metadata dans un dossier clip dÃƒÂ©diÃƒÂ© si possible
                    try:
                        meta_dir = Config.OUTPUT_FOLDER / 'meta'
                        meta_dir.mkdir(parents=True, exist_ok=True)
                        meta_path = meta_dir / f"{Path(input_path).stem}_broll_metadata.json"
                        with open(meta_path, 'w', encoding='utf-8') as f:
                            json.dump({'analysis': analysis, 'prompts': prompts}, f, ensure_ascii=False, indent=2)
                    except Exception:
                        pass
                else:
                    # Ã°Å¸Å½Â¯ UTILISER LES PROMPTS INTELLIGENTS
                    print("    Ã°Å¸Å½Â¯ Utilisation des prompts intelligents pour B-rolls...")
                    try:
                        # CrÃƒÂ©er une analyse basÃƒÂ©e sur l'analyse intelligente
                        analysis = {
                            'main_theme': global_analysis.main_theme,
                            'key_topics': global_analysis.key_topics,
                            'sentiment': global_analysis.sentiment,
                            'keywords': global_analysis.keywords
                        }
                    
                        # Utiliser les prompts intelligents gÃƒÂ©nÃƒÂ©rÃƒÂ©s
                        prompts = intelligent_prompts if 'intelligent_prompt' in locals() else [
                            f"{global_analysis.main_theme} {kw}" for kw in global_analysis.keywords[:3]
                        ]
                    
                        print(f"    Ã°Å¸Å½Â¯ Prompts utilisÃƒÂ©s: {', '.join(prompts[:3])}")
                    
                    except Exception as e:
                        print(f"    Ã¢Å¡Â Ã¯Â¸Â  Erreur prompts intelligents: {e}")
                        # Fallback vers prompts gÃƒÂ©nÃƒÂ©riques
                        analysis = extract_keywords_from_transcript_ai(subtitles)
                        prompts = generate_broll_prompts_ai(analysis)
            
                # Ã°Å¸Å¡â‚¬ NOUVEAU: IntÃƒÂ©gration des mots-clÃƒÂ©s B-roll du LLM
                # RÃƒÂ©cupÃƒÂ©rer les mots-clÃƒÂ©s B-roll gÃƒÂ©nÃƒÂ©rÃƒÂ©s par le LLM (si disponibles)
                llm_broll_keywords = []
                try:
                    # Les mots-clÃƒÂ©s B-roll sont dÃƒÂ©jÃƒÂ  disponibles depuis generate_caption_and_hashtags
                    # Ils sont passÃƒÂ©s via la variable broll_keywords dans le scope parent
                    if 'broll_keywords' in locals():
                        llm_broll_keywords = broll_keywords
                        print(f"    Ã°Å¸Â§Â  Mots-clÃƒÂ©s B-roll LLM intÃƒÂ©grÃƒÂ©s: {len(llm_broll_keywords)} termes")
                        print(f"    Ã°Å¸Å½Â¯ Exemples: {', '.join(llm_broll_keywords[:5])}")
                    else:
                        print("    Ã¢Å¡Â Ã¯Â¸Â Mots-clÃƒÂ©s B-roll LLM non disponibles")
                except Exception as e:
                    print(f"    Ã¢Å¡Â Ã¯Â¸Â Erreur rÃƒÂ©cupÃƒÂ©ration mots-clÃƒÂ©s B-roll LLM: {e}")
            
                # Combiner les mots-clÃƒÂ©s LLM avec les prompts existants
                if llm_broll_keywords:
                    # Enrichir les prompts avec les mots-clÃƒÂ©s LLM
                    enhanced_prompts = []
                    for kw in llm_broll_keywords[:8]:  # Limiter ÃƒÂ  8 mots-clÃƒÂ©s principaux
                        enhanced_prompts.append(kw)
                        # CrÃƒÂ©er des combinaisons avec le thÃƒÂ¨me principal
                        if 'global_analysis' in locals() and hasattr(global_analysis, 'main_theme'):
                            enhanced_prompts.append(f"{global_analysis.main_theme} {kw}")
                
                    # Ajouter les prompts existants
                    enhanced_prompts.extend(prompts)
                
                    # DÃƒÂ©dupliquer et limiter
                    seen_prompts = set()
                    final_prompts = []
                    for p in enhanced_prompts:
                        if p not in seen_prompts and len(p) > 2:
                            final_prompts.append(p)
                            seen_prompts.add(p)
                
                    prompts = final_prompts[:12]  # Limiter ÃƒÂ  12 prompts finaux
                    print(f"    Ã°Å¸Å¡â‚¬ Prompts enrichis avec LLM: {len(prompts)} termes")
                    print(f"    Ã°Å¸Å½Â¯ Prompts finaux: {', '.join(prompts[:5])}...")
            
            core_result = self._maybe_use_pipeline_core(
                core_segments,
                broll_keywords,
                subtitles=subtitles,
                input_path=input_path,
            )
            core_inserted: Optional[int] = None
            core_path: Optional[Path] = None
            core_plan: Optional[List[Dict[str, Any]]] = None
            if core_result is not None:
                core_inserted, core_path, core_plan, core_render_ok = self._normalize_core_result(core_result)
                display_count = core_inserted or 0
                render_ok_flag = core_render_ok if core_render_ok is not None else (display_count > 0)
                success, banner = format_broll_completion_banner(
                    display_count,
                    origin="pipeline_core",
                    render_ok=render_ok_flag,
                )
                print(banner)
                if display_count > 0 and render_ok_flag:
                    if core_path is not None:
                        candidate_path = Path(core_path)
                        if candidate_path.exists():
                            return candidate_path
                        logger.warning(
                            "pipeline_core reported rendered path %s but file is missing; attempting manual render",
                            core_path,
                        )
                    if core_plan:
                        rendered = self._render_core_selection_plan(Path(input_path), core_plan)
                        if rendered:
                            return rendered
                        logger.warning(
                            "pipeline_core selected %s assets but rendering failed; falling back to legacy pipeline",
                            display_count,
                        )
                    else:
                        logger.warning(
                            "pipeline_core selected %s assets but returned no selection plan; falling back to legacy pipeline",
                            display_count,
                        )
                self._last_broll_insert_count = display_count

            if not _legacy_pipeline_fallback_enabled():
                legacy_logger = None
                try:
                    legacy_logger = self._get_broll_event_logger()
                except Exception:
                    legacy_logger = None
                if legacy_logger is not None:
                    try:
                        legacy_logger.log({'event': 'legacy_skipped', 'reason': 'disabled_by_config'})
                    except Exception:
                        pass
                if core_path is not None and render_ok_flag:
                    candidate = Path(core_path)
                    if candidate.exists():
                        return candidate
                return input_path

            # Construire la config du pipeline (fetch + embeddings activÃƒÂ©s, pas de limites)
            cfg = BrollConfig(
                input_video=str(input_path),
                output_video=output_with_broll,
                broll_library=broll_library,
                srt_path=None,
                render_subtitles=False,
                            max_broll_ratio=0.65,           # CORRIGÃƒâ€°: 90% Ã¢â€ â€™ 65% pour ÃƒÂ©quilibre optimal
            min_gap_between_broll_s=1.5,    # CORRIGÃƒâ€°: 0.2s Ã¢â€ â€™ 1.5s pour respiration visuelle
                            max_broll_clip_s=4.0,           # CORRIGÃƒâ€°: 8.0s Ã¢â€ â€™ 4.0s pour B-rolls ÃƒÂ©quilibrÃƒÂ©s
            min_broll_clip_s=2.0,           # CORRIGÃƒâ€°: 3.5s Ã¢â€ â€™ 2.0s pour durÃƒÂ©e optimale
                use_whisper=False,
                ffmpeg_preset="fast",
                crf=23,
                threads=0,
                # Fetchers (stock)
                enable_fetcher=getattr(Config, 'BROLL_FETCH_ENABLE', False),
                fetch_provider=getattr(Config, 'BROLL_FETCH_PROVIDER', 'pexels'),
                pexels_api_key=getattr(Config, 'PEXELS_API_KEY', None),
                pixabay_api_key=getattr(Config, 'PIXABAY_API_KEY', None),
                fetch_max_per_keyword=getattr(Config, 'BROLL_FETCH_MAX_PER_KEYWORD', 25),  # CORRIGÃƒâ€°: 50 Ã¢â€ â€™ 25 pour qualitÃƒÂ© optimale
                fetch_allow_videos=getattr(Config, 'BROLL_FETCH_ALLOW_VIDEOS', True),
                fetch_allow_images=getattr(Config, 'BROLL_FETCH_ALLOW_IMAGES', True),  # ActivÃƒÂ©: images animÃƒÂ©es + Ken Burns
                # Embeddings
                use_embeddings=getattr(Config, 'BROLL_USE_EMBEDDINGS', True),
                embedding_model_name=getattr(Config, 'BROLL_EMBEDDING_MODEL', 'sentence-transformers/paraphrase-multilingual-MiniLM-L12-v2'),
                contextual_config_path=getattr(Config, 'CONTEXTUAL_CONFIG_PATH', Path('config/contextual_broll.yml')),
                # Experimental FX toggle
                enable_experimental_fx=getattr(Config, 'ENABLE_EXPERIMENTAL_FX', False),
            )
            # FETCH DYNAMIQUE PAR CLIP: CrÃƒÂ©er un dossier unique et forcer le fetch ÃƒÂ  chaque fois
            try:
                from src.pipeline.fetchers import ensure_assets_for_keywords  # type: ignore
                
                # CrÃƒÂ©er un dossier unique pour ce clip (ÃƒÂ©viter le partage entre clips)
                clip_id = input_path.stem  # Nom du fichier sans extension
                clip_broll_dir = broll_library / f"clip_{clip_id}_{int(time.time())}"
                clip_broll_dir.mkdir(parents=True, exist_ok=True)
                
                # Forcer l'activation du fetcher pour chaque clip
                setattr(cfg, 'enable_fetcher', True)
                setattr(cfg, 'broll_library', str(clip_broll_dir))  # Utiliser le dossier unique
                
                print(f"    Ã°Å¸â€â€ž Fetch B-roll personnalisÃƒÂ© pour clip: {clip_id}")
                print(f"    Ã°Å¸â€œÂ Dossier B-roll unique: {clip_broll_dir.name}")
                
                # Ã°Å¸Å¡â‚¬ NOUVEAU: IntÃƒÂ©gration du sÃƒÂ©lecteur B-roll gÃƒÂ©nÃƒÂ©rique
                if BROLL_SELECTOR_AVAILABLE and getattr(Config, 'BROLL_SELECTOR_ENABLED', True):
                    try:
                        print("    Ã°Å¸Å½Â¯ SÃƒÂ©lecteur B-roll gÃƒÂ©nÃƒÂ©rique activÃƒÂ© - Scoring mixte intelligent")
                        
                        # Initialiser le sÃƒÂ©lecteur avec la configuration
                        selector_config = None
                        if getattr(Config, 'BROLL_SELECTOR_CONFIG_PATH', None):
                            try:
                                import yaml
                                with open(Config.BROLL_SELECTOR_CONFIG_PATH, 'r', encoding='utf-8') as f:
                                    selector_config = yaml.safe_load(f)
                                print(f"    Ã¢Å¡â„¢Ã¯Â¸Â Configuration chargÃƒÂ©e: {Config.BROLL_SELECTOR_CONFIG_PATH}")
                            except Exception as e:
                                print(f"    Ã¢Å¡Â Ã¯Â¸Â Erreur chargement config: {e}")
                        
                        # CrÃƒÂ©er le sÃƒÂ©lecteur
                        from broll_selector import BrollSelector
                        broll_selector = BrollSelector(selector_config)
                        
                        # Analyser le contexte pour la sÃƒÂ©lection intelligente
                        context_keywords = []
                        if 'global_analysis' in locals():
                            context_keywords = global_analysis.keywords[:10] if hasattr(global_analysis, 'keywords') else []
                        else:
                            # Fallback vers extraction basique
                            for s in subtitles:
                                text = s.get('text', '')
                                if text:
                                    words = text.lower().split()
                                    context_keywords.extend([w for w in words if len(w) > 3 and w.isalpha()])
                        
                        # DÃƒÂ©tecter le domaine
                        detected_domain = None
                        if 'global_analysis' in locals() and hasattr(global_analysis, 'main_theme'):
                            detected_domain = global_analysis.main_theme
                        
                        print(f"    Ã°Å¸Å½Â¯ Contexte: {detected_domain or 'gÃƒÂ©nÃƒÂ©ral'}")
                        print(f"    Ã°Å¸â€â€˜ Mots-clÃƒÂ©s contextuels: {', '.join(context_keywords[:5])}")
                        
                        # Utiliser le sÃƒÂ©lecteur pour la planification
                        # Domaine effectif pour le sÃƒÂ©lecteur (dyn > global)
                        dyn_ctx = getattr(self, '_dyn_context', None)
                        dyn_dom_name, dyn_dom_conf = (None, None)
                        if ENABLE_SELECTOR_DYNAMIC_DOMAIN and dyn_ctx:
                            dyn_dom_name, dyn_dom_conf = _choose_dynamic_domain(dyn_ctx)
                        effective_domain = dyn_dom_name or detected_domain
                        source = 'dyn' if dyn_dom_name else ('global' if detected_domain else 'none')
                        try:
                            print(f"    [SEL] domain={effective_domain or 'None'} source={source} conf={dyn_dom_conf if dyn_dom_conf is not None else 'n/a'}")
                        except Exception:
                            pass
                        try:
                            ev = self._get_broll_event_logger()
                            if ev:
                                ev.log({'event': 'broll_selector_domain', 'domain': effective_domain, 'source': source, 'confidence': dyn_dom_conf})
                        except Exception:
                            pass

                        try:
                            selection_report = broll_selector.select_brolls(
                                keywords=selector_keywords,
                                domain=effective_domain,
                                min_delay=self._load_broll_selector_config().get('thresholds', {}).get('min_delay_seconds', 4.0),
                                desired_count=self._load_broll_selector_config().get('desired_broll_count', 3)
                            )
                        except TypeError:
                            selection_report = broll_selector.select_brolls(
                                keywords=selector_keywords,
                                min_delay=self._load_broll_selector_config().get('thresholds', {}).get('min_delay_seconds', 4.0),
                                desired_count=self._load_broll_selector_config().get('desired_broll_count', 3)
                            )
                        
                        # Sauvegarder le rapport de sÃƒÂ©lection
                        try:
                            meta_dir = Config.OUTPUT_FOLDER / 'meta'
                            meta_dir.mkdir(parents=True, exist_ok=True)
                            selection_report_path = meta_dir / f"{Path(input_path).stem}_broll_selection_report.json"
                            with open(selection_report_path, 'w', encoding='utf-8') as f:
                                json.dump(selection_report, f, ensure_ascii=False, indent=2)
                            print(f"    Ã°Å¸â€™Â¾ Rapport de sÃƒÂ©lection sauvegardÃƒÂ©: {selection_report_path}")
                        except Exception as e:
                            print(f"    Ã¢Å¡Â Ã¯Â¸Â Erreur sauvegarde rapport: {e}")
                        
                        # Afficher les statistiques de sÃƒÂ©lection
                        if 'diagnostics' in selection_report:
                            diag = selection_report['diagnostics']
                            print(f"    Ã°Å¸â€œÅ  SÃƒÂ©lection: {diag.get('num_selected', 0)}/{diag.get('num_candidates', 0)} B-rolls")
                            print(f"    Ã°Å¸Å½Â¯ Top score: {diag.get('top_score', 0):.3f}")
                            print(f"    Ã°Å¸â€œÂ Seuil appliquÃƒÂ©: {diag.get('min_score', 0):.3f}")
                        
                        if selection_report.get('fallback_used'):
                            print(f"    Ã°Å¸â€ Ëœ Fallback activÃƒÂ©: Tier {selection_report.get('fallback_tier', '?')}")
                        
                    except Exception as e:
                        print(f"    Ã¢Å¡Â Ã¯Â¸Â Erreur sÃƒÂ©lecteur gÃƒÂ©nÃƒÂ©rique: {e}")
                        print("    Ã°Å¸â€â€ž Fallback vers systÃƒÂ¨me existant")
                
                # Ã°Å¸Å¡â‚¬ CORRECTION: IntÃƒÂ©gration des mots-clÃƒÂ©s LLM pour le fetch
                # SÃƒâ€°LECTION INTELLIGENTE: Mots-clÃƒÂ©s contextuels + concepts associÃƒÂ©s
                from collections import Counter as _Counter
                kw_pool: list[str] = []
                
                # Ã°Å¸Â§Â  PRIORITÃƒâ€° 1: Mots-clÃƒÂ©s LLM si disponibles
                if 'broll_keywords' in locals() and broll_keywords:
                    print(f"    Ã°Å¸Å¡â‚¬ Utilisation des mots-clÃƒÂ©s LLM pour le fetch: {len(broll_keywords)} termes")
                    # Ajouter TOUS les mots-clÃƒÂ©s LLM en prioritÃƒÂ©
                    for kw in broll_keywords:
                        low = (kw or '').strip().lower()
                        if low and len(low) >= 3:
                            kw_pool.append(low)
                            # Ajouter des variations pour enrichir
                            if ' ' in low:  # Mots composÃƒÂ©s
                                parts = low.split()
                                kw_pool.extend(parts)
                    
                    print(f"    Ã°Å¸Å½Â¯ Mots-clÃƒÂ©s LLM ajoutÃƒÂ©s: {', '.join(broll_keywords[:8])}")
                
                # Ã°Å¸â€â€ž PRIORITÃƒâ€° 2: Extraction des mots-clÃƒÂ©s du transcript
                for s in subtitles:
                    base_kws = extract_keywords_for_segment(s.get('text','')) or []
                    spacy_kws = self._extract_keywords_for_segment_spacy(s.get('text','')) or []
                    for kw in (base_kws + spacy_kws):
                        low = (kw or '').strip().lower()
                        if low and len(low) >= 3:
                            kw_pool.append(low)
                
                # Ã°Å¸Å¡â‚¬ CONCEPTS ASSOCIÃƒâ€°S ENRICHIS (50+ concepts)
                concept_mapping = {
                    # Ã°Å¸Â§Â  Cerveau & Intelligence
                    'brain': ['neuroscience', 'mind', 'thinking', 'intelligence', 'cognitive', 'mental', 'psychology', 'consciousness'],
                    'mind': ['brain', 'thinking', 'thought', 'intelligence', 'cognitive', 'mental', 'psychology'],
                    'thinking': ['brain', 'mind', 'thought', 'intelligence', 'cognitive', 'mental', 'logic'],
                    
                    # Ã°Å¸â€™Â° Argent & Finance
                    'money': ['finance', 'business', 'success', 'wealth', 'investment', 'cash', 'profit', 'revenue'],
                    'argent': ['finance', 'business', 'success', 'wealth', 'investment', 'cash', 'profit', 'revenue'],
                    'finance': ['money', 'business', 'investment', 'wealth', 'profit', 'revenue', 'budget'],
                    
                    # Ã°Å¸Å½Â¯ Focus & Concentration
                    'focus': ['concentration', 'productivity', 'attention', 'mindfulness', 'clarity', 'precision'],
                    'concentration': ['focus', 'attention', 'mindfulness', 'clarity', 'precision', 'dedication'],
                    'attention': ['focus', 'concentration', 'mindfulness', 'awareness', 'observation'],
                    
                    # Ã°Å¸Ââ€  SuccÃƒÂ¨s & RÃƒÂ©ussite
                    'success': ['achievement', 'goal', 'victory', 'winning', 'growth', 'accomplishment', 'triumph'],
                    'succÃƒÂ¨s': ['achievement', 'goal', 'victory', 'winning', 'growth', 'accomplishment', 'triumph'],
                    'victory': ['success', 'achievement', 'winning', 'triumph', 'conquest', 'domination'],
                    
                    # Ã¢ÂÂ¤Ã¯Â¸Â SantÃƒÂ© & Bien-ÃƒÂªtre
                    'health': ['wellness', 'fitness', 'medical', 'lifestyle', 'nutrition', 'vitality', 'strength'],
                    'santÃƒÂ©': ['wellness', 'fitness', 'medical', 'lifestyle', 'nutrition', 'vitality', 'strength'],
                    'fitness': ['health', 'wellness', 'exercise', 'training', 'strength', 'endurance'],
                    
                    # Ã°Å¸Â¤â€“ Technologie & Innovation
                    'technology': ['digital', 'innovation', 'future', 'ai', 'automation', 'tech', 'modern'],
                    'technologie': ['digital', 'innovation', 'future', 'ai', 'automation', 'tech', 'modern'],
                    'innovation': ['technology', 'digital', 'future', 'ai', 'automation', 'creativity', 'progress'],
                    
                    # Ã°Å¸â€™Â¼ Business & Entreprise
                    'business': ['entrepreneur', 'startup', 'strategy', 'leadership', 'growth', 'company', 'enterprise'],
                    'entreprise': ['entrepreneur', 'startup', 'strategy', 'leadership', 'growth', 'company', 'enterprise'],
                    'strategy': ['business', 'planning', 'tactics', 'approach', 'method', 'system'],
                    
                    # Ã°Å¸Å¡â‚¬ Action & Dynamisme
                    'action': ['movement', 'energy', 'power', 'vitality', 'dynamism', 'activity', 'motion'],
                    'action': ['movement', 'energy', 'power', 'vitality', 'dynamism', 'activity', 'motion'],
                    'energy': ['power', 'vitality', 'strength', 'force', 'intensity', 'enthusiasm'],
                    
                    # Ã°Å¸â€Â¥ Ãƒâ€°motion & Passion
                    'emotion': ['feeling', 'passion', 'excitement', 'inspiration', 'motivation', 'enthusiasm'],
                    'ÃƒÂ©motion': ['feeling', 'passion', 'excitement', 'inspiration', 'motivation', 'enthusiasm'],
                    'passion': ['emotion', 'feeling', 'excitement', 'inspiration', 'motivation', 'enthusiasm'],
                    
                    # Ã°Å¸Â§Â  DÃƒÂ©veloppement Personnel
                    'growth': ['development', 'improvement', 'progress', 'advancement', 'evolution', 'maturity'],
                    'croissance': ['development', 'improvement', 'progress', 'advancement', 'evolution', 'maturity'],
                    'development': ['growth', 'improvement', 'progress', 'advancement', 'evolution', 'maturity'],
                    
                    # Ã¢Å“â€¦ Solutions & RÃƒÂ©solution
                    'solution': ['resolution', 'fix', 'answer', 'remedy', 'cure', 'treatment'],
                    'solution': ['resolution', 'fix', 'answer', 'remedy', 'cure', 'treatment'],
                    'resolution': ['solution', 'fix', 'answer', 'remedy', 'cure', 'treatment'],
                    
                    # Ã¢Å¡Â Ã¯Â¸Â ProblÃƒÂ¨mes & DÃƒÂ©fis
                    'problem': ['challenge', 'difficulty', 'obstacle', 'barrier', 'issue', 'trouble'],
                    'problÃƒÂ¨me': ['challenge', 'difficulty', 'obstacle', 'barrier', 'issue', 'trouble'],
                    'challenge': ['problem', 'difficulty', 'obstacle', 'barrier', 'issue', 'trouble'],
                    
                    # Ã°Å¸Å’Å¸ QualitÃƒÂ© & Excellence
                    'quality': ['excellence', 'perfection', 'superiority', 'premium', 'best', 'optimal'],
                    'qualitÃƒÂ©': ['excellence', 'perfection', 'superiority', 'premium', 'best', 'optimal'],
                    'excellence': ['quality', 'perfection', 'superiority', 'premium', 'best', 'optimal']
                }
                
                # Enrichir avec des concepts associÃƒÂ©s
                for kw in kw_pool[:]:
                    for concept, related in concept_mapping.items():
                        if concept in kw or any(r in kw for r in related):
                            kw_pool.extend(related[:2])  # Ajouter 2 concepts max
                
                counts = _Counter(kw_pool)
                
                # Ã°Å¸Å¡Â¨ CORRECTION CRITIQUE: PRIORISER les mots-clÃƒÂ©s LLM sur les mots-clÃƒÂ©s gÃƒÂ©nÃƒÂ©riques
                if 'broll_keywords' in locals() and broll_keywords:
                    # Utiliser DIRECTEMENT les mots-clÃƒÂ©s LLM comme requÃƒÂªte principale
                    llm_keywords = [kw.strip().lower() for kw in broll_keywords if kw and len(kw.strip()) >= 3]
                    if llm_keywords:
                        # Prendre les 8 premiers mots-clÃƒÂ©s LLM + 2 concepts associÃƒÂ©s
                        top_kws = llm_keywords[:8]
                        # Ajouter quelques concepts associÃƒÂ©s pour enrichir
                        for kw in top_kws[:3]:  # Pour les 3 premiers mots-clÃƒÂ©s LLM
                            for concept, related in concept_mapping.items():
                                if concept in kw or any(r in kw for r in related):
                                    top_kws.extend(related[:1])  # 1 concept max par mot-clÃƒÂ© LLM
                                    break
                        print(f"    Ã°Å¸Å¡â‚¬ REQUÃƒÅ TE LLM PRIORITAIRE: {' '.join(top_kws[:5])}")
                    else:
                        top_kws = [w for w,_n in counts.most_common(15)]
                        print(f"    Ã°Å¸â€â€ž Fallback vers mots-clÃƒÂ©s gÃƒÂ©nÃƒÂ©riques: {' '.join(top_kws[:5])}")
                else:
                    top_kws = [w for w,_n in counts.most_common(15)]
                    print(f"    Ã°Å¸â€â€ž Mots-clÃƒÂ©s gÃƒÂ©nÃƒÂ©riques: {' '.join(top_kws[:5])}")
                
                # Fallback intelligent selon le contexte
                if not top_kws:
                    top_kws = ["focus","concentration","study","brain","mind","productivity","success"]
                print(f"    Ã°Å¸â€Å½ Fetch B-roll sur requÃƒÂªte: {' '.join(top_kws[:5])}")
                # Provider auto-fallback si pas de clÃƒÂ©s -> archive
                import os as _os
                pex = getattr(Config, 'PEXELS_API_KEY', None) or _os.getenv('PEXELS_API_KEY')
                pixa = getattr(Config, 'PIXABAY_API_KEY', None) or _os.getenv('PIXABAY_API_KEY')
                uns = getattr(Config, 'UNSPLASH_ACCESS_KEY', None) or _os.getenv('UNSPLASH_ACCESS_KEY')
                giphy = _os.getenv('GIPHY_API_KEY')  # Ã°Å¸Å½Â­ GIPHY pour GIFs animÃƒÂ©s
                # Exposer l'accÃƒÂ¨s Unsplash dans la cfg si dispo
                try:
                    if uns:
                        setattr(cfg, 'unsplash_access_key', uns)
                except Exception:
                    pass
                if not any([pex, pixa, uns]):
                    try:
                        setattr(cfg, 'fetch_provider', 'archive')
                        print("    Ã°Å¸Å’Â Providers: archive (aucune clÃƒÂ© API dÃƒÂ©tectÃƒÂ©e)")
                    except Exception:
                        pass
                else:
                    # Ã°Å¸Å¡â‚¬ AMÃƒâ€°LIORATION: Construire une liste de providers optimisÃƒÂ©e
                    prov = []
                    if pex:
                        prov.append('pexels')
                    if pixa:
                        prov.append('pixabay')
                    if uns:
                        prov.append('unsplash')
                    if giphy:
                        prov.append('giphy')  # Ã°Å¸Å½Â­ GIPHY pour GIFs animÃƒÂ©s
                    
                    # Ã°Å¸Å½Â¯ AJOUT SÃƒâ€°CURISÃƒâ€°: Archive.org comme source supplÃƒÂ©mentaire
                    try:
                        if prov:  # Si on a des providers avec clÃƒÂ©s API
                            prov.append('archive')  # Ajouter Archive.org
                            print(f"    Ã°Å¸Å’Â Providers: {','.join(prov)} (Archive.org + Giphy ajoutÃƒÂ©s pour variÃƒÂ©tÃƒÂ©)")
                        else:
                            prov = ['archive']  # Seulement Archive.org si pas de clÃƒÂ©s
                            print(f"    Ã°Å¸Å’Â Providers: {','.join(prov)} (Archive.org uniquement)")
                        
                        setattr(cfg, 'fetch_provider', ",".join(prov))
                    except Exception as e:
                        # Fallback sÃƒÂ©curisÃƒÂ©
                        try:
                            if prov:
                                setattr(cfg, 'fetch_provider', ",".join(prov))
                                print(f"    Ã°Å¸Å’Â Providers: {','.join(prov)} (fallback sÃƒÂ©curisÃƒÂ©)")
                            else:
                                setattr(cfg, 'fetch_provider', 'archive')
                                print(f"    Ã°Å¸Å’Â Providers: archive (fallback ultime)")
                        except Exception:
                            pass
                
                try:
                    setattr(cfg, 'fetch_allow_images', True)
                    # Ã°Å¸Å¡â‚¬ OPTIMISATION MULTI-SOURCES: QualitÃƒÂ© optimale (CORRIGÃƒâ€°)
                    if uns and giphy:  # Si Unsplash ET Giphy sont disponibles
                        setattr(cfg, 'fetch_max_per_keyword', 35)  # CORRIGÃƒâ€°: 125 Ã¢â€ â€™ 35 pour qualitÃƒÂ© maximale
                        print("    Ã°Å¸â€œÅ  Configuration optimisÃƒÂ©e: 35 assets max + images activÃƒÂ©es (Unsplash + Giphy + Archive)")
                    elif uns:  # Si seulement Unsplash est disponible
                        setattr(cfg, 'fetch_max_per_keyword', 30)  # CORRIGÃƒâ€°: 100 Ã¢â€ â€™ 30 pour qualitÃƒÂ© maximale
                        print("    Ã°Å¸â€œÅ  Configuration optimisÃƒÂ©e: 30 assets max + images activÃƒÂ©es (Unsplash + Archive)")
                    elif giphy:  # Si seulement Giphy est disponible
                        setattr(cfg, 'fetch_max_per_keyword', 30)  # CORRIGÃƒâ€°: 100 Ã¢â€ â€™ 30 pour qualitÃƒÂ© avec GIFs
                        print("    Ã°Å¸â€œÅ  Configuration optimisÃƒÂ©e: 30 assets max + images activÃƒÂ©es (Giphy + Archive)")
                    else:
                        setattr(cfg, 'fetch_max_per_keyword', 25)  # CORRIGÃƒâ€°: 75 Ã¢â€ â€™ 25 pour Archive.org
                        print("    Ã°Å¸â€œÅ  Configuration optimisÃƒÂ©e: 25 assets max + images activÃƒÂ©es (Archive.org)")
                except Exception:
                    pass
                # DÃƒÂ©clencher le fetch dans le dossier unique du clip
                ensure_assets_for_keywords(cfg, fetch_keywords, top_kws)
                
                # Ã°Å¸Å¡Â¨ CORRECTION CRITIQUE: SYSTÃƒË†ME D'UNICITÃƒâ€° DES B-ROLLS
                # Ãƒâ€°viter la duplication des B-rolls entre vidÃƒÂ©os diffÃƒÂ©rentes
                try:
                    # CrÃƒÂ©er un fichier de traÃƒÂ§abilitÃƒÂ© des B-rolls utilisÃƒÂ©s
                    broll_tracking_file = Config.OUTPUT_FOLDER / 'meta' / 'broll_usage_tracking.json'
                    broll_tracking_file.parent.mkdir(parents=True, exist_ok=True)
                    
                    # Charger l'historique des B-rolls utilisÃƒÂ©s
                    broll_history = {}
                    if broll_tracking_file.exists():
                        try:
                            with open(broll_tracking_file, 'r', encoding='utf-8') as f:
                                broll_history = json.load(f)
                        except Exception:
                            broll_history = {}
                    
                    # Identifier les B-rolls disponibles pour ce clip
                    available_brolls = []
                    for asset_path in clip_broll_dir.rglob('*'):
                        if asset_path.suffix.lower() in {'.mp4', '.mov', '.mkv', '.webm', '.jpg', '.jpeg', '.png'}:
                            asset_hash = self._calculate_asset_hash(asset_path)
                            asset_info = {
                                'path': str(asset_path),
                                'hash': asset_hash,
                                'size': asset_path.stat().st_size,
                                'last_used': None,
                                'usage_count': 0
                            }
                            
                            # VÃƒÂ©rifier si ce B-roll a dÃƒÂ©jÃƒÂ  ÃƒÂ©tÃƒÂ© utilisÃƒÂ©
                            if asset_hash in broll_history:
                                asset_info['last_used'] = broll_history[asset_hash].get('last_used')
                                asset_info['usage_count'] = broll_history[asset_hash].get('usage_count', 0)
                            
                            available_brolls.append(asset_info)
                    
                    # Trier par prioritÃƒÂ©: B-rolls jamais utilisÃƒÂ©s en premier, puis par anciennetÃƒÂ©
                    available_brolls.sort(key=lambda x: (x['usage_count'], x['last_used'] or '1970-01-01'))
                    
                    # SÃƒÂ©lectionner les B-rolls uniques pour cette vidÃƒÂ©o
                    selected_brolls = available_brolls[:3]  # 3 B-rolls uniques
                    
                    # Mettre ÃƒÂ  jour l'historique d'utilisation
                    current_time = datetime.now().isoformat()
                    for broll in selected_brolls:
                        broll_history[broll['hash']] = {
                            'last_used': current_time,
                            'usage_count': broll['usage_count'] + 1,
                            'video_id': Path(input_path).stem
                        }
                    
                    # Sauvegarder l'historique
                    with open(broll_tracking_file, 'w', encoding='utf-8') as f:
                        json.dump(broll_history, f, ensure_ascii=False, indent=2)
                    
                    print(f"    Ã°Å¸Å½Â¯ B-rolls uniques sÃƒÂ©lectionnÃƒÂ©s: {len(selected_brolls)} (ÃƒÂ©vite duplication)")
                    
                except Exception as e:
                    print(f"    Ã¢Å¡Â Ã¯Â¸Â Erreur systÃƒÂ¨me d'unicitÃƒÂ©: {e}")
                    # Fallback: utiliser tous les B-rolls disponibles
                    pass
                
                # Comptage aprÃƒÂ¨s fetch dans le dossier du clip
                try:
                    _media_exts = {'.mp4','.mov','.mkv','.webm','.jpg','.jpeg','.png'}
                    _after = [p for p in clip_broll_dir.rglob('*') if p.suffix.lower() in _media_exts]
                    print(f"    Ã°Å¸â€œÂ¥ Fetch terminÃƒÂ©: {len(_after)} assets pour ce clip")
                    
                    # Ã°Å¸Å¡Â¨ CORRECTION CRITIQUE: CrÃƒÂ©er fetched_brolls accessible globalement
                    fetched_brolls = []
                    for asset_path in _after:
                        if asset_path.exists():
                            fetched_brolls.append({
                                'path': str(asset_path),
                                'name': asset_path.name,
                                'size': asset_path.stat().st_size if asset_path.exists() else 0
                            })
                    
                    print(f"    Ã°Å¸Å½Â¯ {len(fetched_brolls)} B-rolls prÃƒÂªts pour l'assignation")
                    
                    if len(_after) == 0:
                        print("    Ã¢Å¡Â Ã¯Â¸Â Aucun asset tÃƒÂ©lÃƒÂ©chargÃƒÂ©. VÃƒÂ©rifie les clÃƒÂ©s API et la connectivitÃƒÂ© rÃƒÂ©seau.")
                except Exception:
                    fetched_brolls = []
                    print("    Ã¢Å¡Â Ã¯Â¸Â Erreur lors de la prÃƒÂ©paration des B-rolls fetchÃƒÂ©s")
                
                # Construire l'index FAISS pour ce clip spÃƒÂ©cifique
                try:
                    if 'build_index' in globals() and build_index is not None:  # type: ignore[name-defined]
                        index_handle = build_index(str(clip_broll_dir), model_name='ViT-B/32')  # type: ignore[misc]
                        print(f"    Ã°Å¸Â§Â­ Index FAISS construit pour {clip_id}: {len(_after)} assets")
                except Exception:
                    index_handle = None
            except Exception:
                pass
  
            # Extensions optionnelles pour crossfade/LUT
            try:
                setattr(cfg, 'crossfade_frames', 3)
                setattr(cfg, 'enable_color_match', True)
                setattr(cfg, 'transition_mode', 'auto')  # 'auto' | 'cut' | 'crossfade' | 'zoom'
                setattr(cfg, 'allow_zoom_transitions', True)
                setattr(cfg, 'enable_image_kenburns', True)
            except Exception:
                pass
            
            # PrÃƒÂ©parer stop-words (legacy pipeline)
            stopwords: set[str] = set()
            try:
                swp = Path('config/stopwords.txt')
                if swp.exists():
                    stopwords = {ln.strip().lower() for ln in swp.read_text(encoding='utf-8').splitlines() if ln.strip()}
            except Exception:
                stopwords = set()

            # Ã°Å¸Å¡â‚¬ CORRECTION: IntÃƒÂ©gration des mots-clÃƒÂ©s LLM dans la planification
            # Planification: nouvelle API prÃƒÂ©fÃƒÂ©rÃƒÂ©e (plan_broll_insertions(segments, cfg, index))
            
            # Ã°Å¸Å¡Â¨ CORRECTION CRITIQUE: fetched_brolls est dÃƒÂ©jÃƒÂ  dÃƒÂ©clarÃƒÂ© plus haut, ne pas le redÃƒÂ©clarer !
            # fetched_brolls = []  # Ã¢ÂÅ’ SUPPRIMÃƒâ€°: Cette ligne ÃƒÂ©crase la variable fetchÃƒÂ©e !
            
            try:
                plan = plan_broll_insertions(segments, cfg, index_handle)  # type: ignore[arg-type]
            except Exception:
                # Ã°Å¸Å¡â‚¬ NOUVEAU: Utiliser les mots-clÃƒÂ©s LLM pour la planification
                seg_keywords: List[List[str]] = []
                
                # Ã°Å¸Â§Â  PRIORITÃƒâ€° 1: Mots-clÃƒÂ©s LLM si disponibles
                if 'broll_keywords' in locals() and broll_keywords:
                    print(f"    Ã°Å¸Å¡â‚¬ Utilisation des mots-clÃƒÂ©s LLM pour la planification: {len(broll_keywords)} termes")
                    # Distribuer les mots-clÃƒÂ©s LLM sur les segments
                    for i, s in enumerate(segments):
                        # Prendre 2-3 mots-clÃƒÂ©s LLM par segment
                        start_idx = (i * 2) % len(broll_keywords)
                        end_idx = min(start_idx + 2, len(broll_keywords))
                        segment_llm_kws = broll_keywords[start_idx:end_idx]
                        
                        # Combiner avec extraction basique
                        base_kws = extract_keywords_for_segment(s.text) or []
                        spacy_kws = self._extract_keywords_for_segment_spacy(s.text) or []
                        
                        # Ã°Å¸Å½Â¯ PRIORITÃƒâ€° aux mots-clÃƒÂ©s LLM
                        merged: List[str] = segment_llm_kws + base_kws + spacy_kws
                        
                        # Nettoyer et dÃƒÂ©dupliquer
                        cleaned: List[str] = []
                        seen = set()
                        for kw in merged:
                            if kw and kw.lower() not in seen:
                                low = kw.lower()
                                if not (len(low) < 3 and low in stopwords):
                                    cleaned.append(low)
                                    seen.add(low)
                        
                        seg_keywords.append(cleaned[:15])  # AugmentÃƒÂ©: 12 Ã¢â€ â€™ 15
                        print(f"    Ã°Å¸Å½Â¯ Segment {i}: {len(cleaned)} mots-clÃƒÂ©s (LLM: {len(segment_llm_kws)})")
                else:
                    # Ã°Å¸â€â€ž Fallback: extraction basique uniquement
                    print("    Ã¢Å¡Â Ã¯Â¸Â Mots-clÃƒÂ©s LLM non disponibles, utilisation extraction basique")
                    for s in segments:
                        base_kws = extract_keywords_for_segment(s.text) or []
                        spacy_kws = self._extract_keywords_for_segment_spacy(s.text) or []
                        merged: List[str] = []
                        for kw in (base_kws + spacy_kws):
                            if kw and kw.lower() not in merged:
                                low = kw.lower()
                                if not (len(low) < 5 and low in stopwords):
                                    merged.append(low)
                        seg_keywords.append(merged[:12])
                
                with _VFC(str(input_path)) as _tmp:
                    duration = float(_tmp.duration)
                plan = plan_broll_insertions(  # type: ignore[call-arg]
                    segments,
                    seg_keywords,
                    total_duration=duration,
                    max_broll_ratio=cfg.max_broll_ratio,
                    min_gap_between_broll_s=cfg.min_gap_between_broll_s,
                    max_broll_clip_s=cfg.max_broll_clip_s,
                    min_broll_clip_s=cfg.min_broll_clip_s,
                )
                
                # Ã°Å¸Å¡Â¨ CORRECTION CRITIQUE: Assigner directement les B-rolls fetchÃƒÂ©s aux items du plan
                if plan and fetched_brolls:
                    print(f"    Ã°Å¸Å½Â¯ Assignation directe des {len(fetched_brolls)} B-rolls fetchÃƒÂ©s aux {len(plan)} items du plan...")
                    
                    # Filtrer les B-rolls valides
                    valid_brolls = [broll for broll in fetched_brolls if broll.get('path') and Path(broll.get('path')).exists()]
                    
                    if valid_brolls:
                        # Assigner les B-rolls aux items du plan
                        for i, item in enumerate(plan):
                            if i < len(valid_brolls):
                                asset_path = valid_brolls[i]['path']
                                
                                # Assigner l'asset_path selon le type d'objet
                                if hasattr(item, 'asset_path'):
                                    item.asset_path = asset_path
                                elif isinstance(item, dict):
                                    item['asset_path'] = asset_path
                                
                                print(f"    Ã¢Å“â€¦ B-roll {i+1} assignÃƒÂ©: {Path(asset_path).name}")
                            else:
                                break
                        
                        print(f"    Ã°Å¸Å½â€° {min(len(plan), len(valid_brolls))} B-rolls assignÃƒÂ©s avec succÃƒÂ¨s au plan")
                    else:
                        print(f"    Ã¢Å¡Â Ã¯Â¸Â Aucun B-roll valide trouvÃƒÂ© dans fetched_brolls")
                elif not fetched_brolls:
                    print(f"    Ã¢Å¡Â Ã¯Â¸Â Aucun B-roll fetchÃƒÂ© disponible pour l'assignation")
                elif not plan:
                    print(f"    Ã¢Å¡Â Ã¯Â¸Â Plan vide - aucun item ÃƒÂ  traiter")
            # Scoring adaptatif si disponible (pertinence/diversitÃƒÂ©/esthÃƒÂ©tique)
            

            
            try:
                from src.pipeline.scoring import score_candidates  # type: ignore
                boosts = {
                    # Ã°Å¸Å¡â‚¬ Business & Croissance
                    "croissance": 0.9, "growth": 0.9, "opportunitÃƒÂ©": 0.8, "opportunite": 0.8,
                    "innovation": 0.9, "dÃƒÂ©veloppement": 0.8, "developpement": 0.8, "expansion": 0.8,
                    "stratÃƒÂ©gie": 0.8, "strategie": 0.8, "plan": 0.7, "objectif": 0.8, "vision": 0.8,
                    
                    # Ã°Å¸â€™Â° Argent & Finance
                    "argent": 1.0, "money": 1.0, "cash": 0.9, "investissement": 0.9, "investissements": 0.9,
                    "revenu": 0.8, "revenus": 0.8, "profit": 0.9, "profits": 0.9, "perte": 0.7, "pertes": 0.7,
                    "ÃƒÂ©chec": 0.7, "echec": 0.7, "budget": 0.7, "gestion": 0.7, "marge": 0.8, "roi": 0.9,
                    "chiffre": 0.7, "ca": 0.7, "ÃƒÂ©conomie": 0.8, "economie": 0.8, "financier": 0.8,
                    
                    # Ã°Å¸Â¤Â Relation & Client
                    "client": 0.9, "clients": 0.9, "collaboration": 0.8, "collaborations": 0.8,
                    "communautÃƒÂ©": 0.7, "communaute": 0.7, "confiance": 0.7, "vente": 0.8, "ventes": 0.8,
                    "deal": 0.7, "deals": 0.7, "prospect": 0.6, "prospects": 0.6, "contrat": 0.7,
                    "partenariat": 0.8, "ÃƒÂ©quipe": 0.7, "equipe": 0.7, "rÃƒÂ©seau": 0.7, "reseau": 0.7,
                    
                    # Ã°Å¸â€Â¥ Motivation & SuccÃƒÂ¨s
                    "succÃƒÂ¨s": 0.9, "succes": 0.9, "motivation": 0.8, "ÃƒÂ©nergie": 0.7, "energie": 0.7,
                    "victoire": 0.8, "discipline": 0.7, "viral": 0.8, "viralitÃƒÂ©": 0.8, "viralite": 0.8,
                    "impact": 0.6, "explose": 0.6, "explosion": 0.6, "inspiration": 0.8, "passion": 0.8,
                    "dÃƒÂ©termination": 0.8, "determination": 0.8, "persÃƒÂ©vÃƒÂ©rance": 0.8, "perseverance": 0.8,
                    
                    # Ã°Å¸Â§Â  Intelligence & Apprentissage
                    "cerveau": 1.0, "brain": 1.0, "intelligence": 0.9, "savoir": 0.8, "connaissance": 0.8,
                    "apprentissage": 0.8, "apprendre": 0.8, "ÃƒÂ©tude": 0.8, "etude": 0.8, "formation": 0.8,
                    "compÃƒÂ©tence": 0.8, "competence": 0.8, "expertise": 0.8, "maÃƒÂ®trise": 0.8, "maitrise": 0.8,
                    
                    # Ã°Å¸â€™Â¡ Innovation & Technologie
                    "technologie": 0.9, "tech": 0.9, "innovation": 0.9, "digital": 0.8, "numÃƒÂ©rique": 0.8,
                    "numerique": 0.8, "futur": 0.8, "avancÃƒÂ©e": 0.8, "avancee": 0.8, "rÃƒÂ©volution": 0.8,
                    "revolution": 0.8, "disruption": 0.8, "transformation": 0.8, "ÃƒÂ©volution": 0.8, "evolution": 0.8,
                    
                    # Ã¢Å¡Â Ã¯Â¸Â Risque & Erreurs
                    "erreur": 0.6, "erreurs": 0.6, "warning": 0.6, "obstacle": 0.6, "obstacles": 0.6,
                    "solution": 0.6, "solutions": 0.6, "leÃƒÂ§on": 0.5, "lecon": 0.5, "apprentissage": 0.5,
                    "problÃƒÂ¨me": 0.6, "probleme": 0.6, "dÃƒÂ©fi": 0.7, "defi": 0.7, "challenge": 0.7,
                    
                    # Ã°Å¸Å’Å¸ QualitÃƒÂ© & Excellence
                    "excellence": 0.9, "qualitÃƒÂ©": 0.8, "qualite": 0.8, "perfection": 0.8, "meilleur": 0.8,
                    "optimal": 0.8, "efficacitÃƒÂ©": 0.8, "efficacite": 0.8, "performance": 0.8, "rÃƒÂ©sultat": 0.8,
                    "resultat": 0.8, "succÃƒÂ¨s": 0.9, "succes": 0.9, "rÃƒÂ©ussite": 0.9, "reussite": 0.9,
                }
                plan = score_candidates(
                    plan, segments, broll_library=str(broll_library), clip_model='ViT-B/32',
                    use_faiss=True, top_k=10, keyword_boosts=boosts
                )
                
            except Exception:
                pass
 
            # FILTRE: Exclure les B-rolls trop tÃƒÂ´t dans la vidÃƒÂ©o (dÃƒÂ©lai minimum 3 secondes)
            try:
                filtered_plan = []
                for it in plan:
                    st = float(getattr(it, 'start', 0.0) if hasattr(it, 'start') else (it.get('start', 0.0) if isinstance(it, dict) else 0.0))
                    if st >= 3.0:  # DÃƒÂ©lai minimum de 3 secondes avant le premier B-roll
                        filtered_plan.append(it)
                    else:
                        print(f"    Ã¢ÂÂ° B-roll filtrÃƒÂ©: trop tÃƒÂ´t ÃƒÂ  {st:.2f}s (minimum 3.0s)")
                
                plan = filtered_plan
                print(f"    Ã¢Å“â€¦ Plan filtrÃƒÂ©: {len(plan)} B-rolls aprÃƒÂ¨s dÃƒÂ©lai minimum")
            except Exception:
                pass

            # DÃƒÂ©duplication souple: autoriser rÃƒÂ©utilisation si espacÃƒÂ©e (> 12s)
            try:
                seen: dict[str, float] = {}
                new_plan = []
                for it in plan:
                    # Ã°Å¸â€Â§ CORRECTION: GÃƒÂ©rer ÃƒÂ  la fois BrollPlanItem et dict
                    if hasattr(it, 'asset_path'):
                        ap = it.asset_path
                        st = float(it.start)
                    elif isinstance(it, dict):
                        ap = it.get('asset_path')
                        st = float(it.get('start', 0.0))
                    else:
                        # Fallback pour autres types
                        ap = getattr(it, 'asset_path', None)
                        st = float(getattr(it, 'start', 0.0))
                    
                    if not ap:
                        new_plan.append(it)
                        continue
                    
                    last = seen.get(ap, -1e9)
                    if st - last >= 8.0:
                        new_plan.append(it)
                        seen[ap] = st
                plan = new_plan
                
            except Exception:
                pass
 
            # Ã°Å¸Å¡â‚¬ PRIORISATION FRAÃƒÅ½CHEUR: Trier par timestamp du dossier (plus rÃƒÂ©cent en premier)
            try:
                if plan:
                    # Extraire le clip_id pour la priorisation
                    clip_id = input_path.stem
                    
                    # Prioriser par fraÃƒÂ®cheur si possible
                    for item in plan:
                        if hasattr(item, 'asset_path') and item.asset_path:
                            asset_path = item.asset_path
                        elif isinstance(item, dict) and item.get('asset_path'):
                            asset_path = item['asset_path']
                        else:
                            continue
                        
                        # Calculer le score de fraÃƒÂ®cheur
                        try:
                            path = Path(asset_path)
                            for part in path.parts:
                                if part.startswith(f"clip_{clip_id}_") and "_" in part:
                                    timestamp_str = part.split("_")[-1]
                                    if timestamp_str.isdigit():
                                        item.freshness_score = int(timestamp_str)
                                        break
                            else:
                                item.freshness_score = 0
                        except Exception:
                            item.freshness_score = 0
                    
                    # Trier par fraÃƒÂ®cheur dÃƒÂ©croissante
                    plan.sort(key=lambda x: getattr(x, 'freshness_score', 0), reverse=True)
                    print(f"    Ã°Å¸â€ â€¢ Priorisation fraÃƒÂ®cheur: {len(plan)} B-rolls triÃƒÂ©s par timestamp")
                    
            except Exception as e:
                print(f"    Ã¢Å¡Â Ã¯Â¸Â  Erreur priorisation fraÃƒÂ®cheur: {e}")
 
            # Ã°Å¸Å½Â¯ SCORING CONTEXTUEL RENFORCÃƒâ€°: PÃƒÂ©naliser les assets non pertinents au domaine
            try:
                if plan and hasattr(global_analysis, 'main_theme') and hasattr(global_analysis, 'keywords'):
                    domain = global_analysis.main_theme
                    keywords = global_analysis.keywords[:10] if hasattr(global_analysis, 'keywords') else []
                    
                    for item in plan:
                        if hasattr(item, 'asset_path') and item.asset_path:
                            asset_path = item.asset_path
                        elif isinstance(item, dict) and item.get('asset_path'):
                            asset_path = item['asset_path']
                        else:
                            continue
                        
                        # Calculer le score contextuel
                        context_score = _score_contextual_relevance(asset_path, domain, keywords)
                        
                        # Appliquer le score contextuel au score final
                        if hasattr(item, 'score'):
                            # Ajuster le score existant
                            item.score = item.score * context_score
                        elif isinstance(item, dict) and 'score' in item:
                            item['score'] = item['score'] * context_score
                        
                        # Stocker le score contextuel pour debug
                        if hasattr(item, 'context_score'):
                            item.context_score = context_score
                        elif isinstance(item, dict):
                            item['context_score'] = context_score
                    
                    print(f"    Ã°Å¸Å½Â¯ Scoring contextuel appliquÃƒÂ©: domaine '{domain}' avec {len(keywords)} mots-clÃƒÂ©s")
                    
                    # Ã°Å¸â€Â DEBUG B-ROLL SELECTION (si activÃƒÂ©)
                    debug_mode = getattr(Config, 'DEBUG_BROLL', False) or os.getenv('DEBUG_BROLL', 'false').lower() == 'true'
                    _debug_broll_selection(plan, domain, keywords, debug_mode)
                    
                    # Ã°Å¸Å¡Â¨ FALLBACK PROPRE: Si aucun asset pertinent, utiliser des assets neutres
                    # Ã°Å¸â€Â§ CORRECTION CRITIQUE: VÃƒÂ©rifier d'abord si les items ont des assets assignÃƒÂ©s
                    items_without_assets = []
                    items_with_assets = []
                    
                    for item in plan:
                        if hasattr(item, 'asset_path') and item.asset_path:
                            items_with_assets.append(item)
                        elif isinstance(item, dict) and item.get('asset_path'):
                            items_with_assets.append(item)
                        else:
                            items_without_assets.append(item)
                    
                    print(f"    Ã°Å¸â€Â Analyse des assets: {len(items_with_assets)} avec assets, {len(items_without_assets)} sans assets")
                    
                    # Ã°Å¸Å¡Â¨ CORRECTION: Assigner des assets aux items sans assets AVANT le fallback
                    if items_without_assets and fetched_brolls:
                        print(f"    Ã°Å¸Å½Â¯ Assignation d'assets aux {len(items_without_assets)} items sans assets...")
                        
                        # Utiliser les B-rolls fetchÃƒÂ©s pour assigner aux items
                        available_assets = [broll.get('path', '') for broll in fetched_brolls if broll.get('path')]
                        
                        for i, item in enumerate(items_without_assets):
                            if i < len(available_assets):
                                asset_path = available_assets[i]
                                if hasattr(item, 'asset_path'):
                                    item.asset_path = asset_path
                                elif isinstance(item, dict):
                                    item['asset_path'] = asset_path
                                
                                print(f"    Ã¢Å“â€¦ Asset assignÃƒÂ© ÃƒÂ  item {i+1}: {Path(asset_path).name}")
                            else:
                                break
                        
                        # Recalculer les listes aprÃƒÂ¨s assignation
                        items_with_assets = [item for item in plan if (hasattr(item, 'asset_path') and item.asset_path) or (isinstance(item, dict) and item.get('asset_path'))]
                        items_without_assets = [item for item in plan if not ((hasattr(item, 'asset_path') and item.asset_path) or (isinstance(item, dict) and item.get('asset_path')))]
                    
                    # Ã°Å¸Å¡Â¨ FALLBACK UNIQUEMENT SI VRAIMENT NÃƒâ€°CESSAIRE
                    if not items_with_assets and items_without_assets:
                        print(f"    Ã¢Å¡Â Ã¯Â¸Â  Aucun asset disponible, activation du fallback neutre")
                        fallback_assets = _get_fallback_neutral_assets(broll_library, count=3)
                        if fallback_assets:
                            print(f"    Ã°Å¸â€ Ëœ Fallback neutre: {len(fallback_assets)} assets gÃƒÂ©nÃƒÂ©riques utilisÃƒÂ©s")
                            # CrÃƒÂ©er des items de plan avec les assets de fallback
                            for i, asset_path in enumerate(fallback_assets):
                                fallback_item = {
                                    'start': 3.0 + (i * 5.0),  # Espacer les fallbacks
                                    'end': 3.0 + (i * 5.0) + 3.0,
                                    'asset_path': asset_path,
                                    'score': 0.5,  # Score neutre
                                    'context_score': 0.3,  # Pertinence faible
                                    'is_fallback': True
                                }
                                plan.append(fallback_item)
                        else:
                            print(f"    Ã°Å¸Å¡Â¨ Aucun asset de fallback disponible")
                    elif items_with_assets:
                        print(f"    Ã¢Å“â€¦ {len(items_with_assets)} items avec assets assignÃƒÂ©s - Pas de fallback nÃƒÂ©cessaire")
                    else:
                        print(f"    Ã¢Å¡Â Ã¯Â¸Â  Plan vide - Aucun item ÃƒÂ  traiter")
                    
            except Exception as e:
                print(f"    Ã¢Å¡Â Ã¯Â¸Â  Erreur scoring contextuel: {e}")
 
                        # Affecter un asset_path pertinent via FAISS/CLIP si manquant
            try:
                from sentence_transformers import SentenceTransformer  # type: ignore
                import numpy as _np  # type: ignore
                import faiss as _faiss  # type: ignore
                from pathlib import Path as _P
                
                # Ã°Å¸Å¡Â¨ NOUVEAU: Importer le systÃƒÂ¨me de scoring contextuel intelligent
                try:
                    from src.pipeline.broll_selector import get_contextual_broll_score
                    print("    Ã°Å¸Â§Â  SystÃƒÂ¨me de scoring contextuel intelligent activÃƒÂ©")
                except ImportError:
                    print("    Ã¢Å¡Â Ã¯Â¸Â SystÃƒÂ¨me de scoring contextuel non disponible")
                    get_contextual_broll_score = None
                
                # UTILISER LE DOSSIER SPÃƒâ€°CIFIQUE DU CLIP (pas la librairie globale)
                clip_specific_dir = clip_broll_dir if 'clip_specific_dir' in locals() else broll_library
                idx_bin = (clip_specific_dir / 'faiss.index')
                idx_json = (clip_specific_dir / 'faiss.json')
                
                model_name = getattr(cfg, 'embedding_model_name', 'clip-ViT-B/32')
                st_model = SentenceTransformer('clip-ViT-B/32') if 'ViT' in model_name else SentenceTransformer(model_name)
                def emb_text(t: str):
                    v = st_model.encode([t])[0].astype('float32')
                    n = _np.linalg.norm(v) + 1e-12
                    return v / n
                paths = []
                if idx_json.exists():
                    import json as _json
                    try:
                        paths = _json.loads(idx_json.read_text(encoding='utf-8')).get('paths', [])
                    except Exception:
                        paths = []
                index = _faiss.read_index(str(idx_bin)) if idx_bin.exists() else None
                used_recent: set[str] = set()
                for it in plan or []:
                    ap = getattr(it, 'asset_path', None) if hasattr(it, 'asset_path') else (it.get('asset_path') if isinstance(it, dict) else None)
                    if ap:
                        continue
                    # Texte local autour de l'event
                    st_e = float(getattr(it, 'start', 0.0) if hasattr(it, 'start') else (it.get('start') if isinstance(it, dict) else 0.0))
                    en_e = float(getattr(it, 'end', 0.0) if hasattr(it, 'end') else (it.get('end') if isinstance(it, dict) else 0.0))
                    local = " ".join(s.text for s in segments if float(s.start) <= en_e and float(s.end) >= st_e)[:400]
                    q = emb_text(local) if local else None
                    
                    # Ã°Å¸Å¡Â¨ NOUVEAU: Extraction des mots-clÃƒÂ©s pour le scoring contextuel
                    local_keywords = []
                    if local:
                        # Extraire les mots-clÃƒÂ©s du texte local
                        words = local.lower().split()
                        local_keywords = [w for w in words if len(w) > 3 and w.isalpha()][:10]
                    
                    chosen = None
                    best_score = -1
                    
                    if index is not None and q is not None and paths:
                        # Ã°Å¸Å¡Â¨ NOUVEAU: Recherche ÃƒÂ©tendue pour ÃƒÂ©valuation contextuelle
                        D,I = index.search(q.reshape(1,-1), 15)  # Augmenter de 5 ÃƒÂ  15 candidats
                        
                        # Ã°Å¸Å¡Â¨ NOUVEAU: Ãƒâ€°valuation contextuelle de tous les candidats
                        for idx in I[0].tolist():
                            if 0 <= idx < len(paths):
                                p = paths[idx]
                                if not p:
                                    continue
                                cand = _P(p)
                                if not cand.is_absolute():
                                    cand = (clip_specific_dir / p).resolve()
                                if str(cand) not in used_recent and cand.exists():
                                    # Ã°Å¸Å¡Â¨ NOUVEAU: Calcul du score contextuel intelligent
                                    contextual_score = 0.0
                                    if 'get_contextual_broll_score' in globals() and local_keywords:
                                        try:
                                            # Extraire les tokens et tags du fichier
                                            asset_name = cand.stem.lower()
                                            asset_tokens = asset_name.split('_')
                                            asset_tags = asset_name.split('_')  # SimplifiÃƒÂ© pour l'exemple
                                            contextual_score = get_contextual_broll_score(local_keywords, asset_tokens, asset_tags)
                                        except Exception as e:
                                            print(f"    Ã¢Å¡Â Ã¯Â¸Â Erreur scoring contextuel: {e}")
                                            contextual_score = 0.0
                                    
                                    # Ã°Å¸Å¡Â¨ NOUVEAU: Score combinÃƒÂ© FAISS + Contextuel
                                    faiss_score = float(D[0][I[0].tolist().index(idx)]) if idx in I[0] else 0.0
                                    combined_score = faiss_score + (contextual_score * 2.0)  # Poids contextuel DOUBLÃƒâ€°
                                    
                                    if combined_score > best_score:
                                        best_score = combined_score
                                        chosen = str(cand)
                        
                        # Ã°Å¸Å¡Â¨ NOUVEAU: Log de la sÃƒÂ©lection contextuelle
                        if chosen and 'get_contextual_broll_score' in globals() and local_keywords:
                            try:
                                asset_name = Path(chosen).stem.lower()
                                asset_tokens = asset_name.split('_')
                                asset_tags = asset_name.split('_')
                                final_contextual_score = get_contextual_broll_score(local_keywords, asset_tokens, asset_tags)
                                print(f"    Ã°Å¸Å½Â¯ SÃƒÂ©lection contextuelle: {Path(chosen).stem} | Score: {best_score:.3f} | Contexte: {final_contextual_score:.2f}")
                            except Exception:
                                pass
                    
                    if chosen is None:
                        # Ã°Å¸Å¡Â¨ NOUVEAU: Fallback contextuel intelligent au lieu d'alÃƒÂ©atoire
                        print(f"    Ã°Å¸â€Â Fallback contextuel pour segment: {local[:50]}...")
                        for p in clip_specific_dir.rglob('*'):
                            if p.suffix.lower() in {'.mp4','.mov','.mkv','.webm','.jpg','.jpeg','.png'}:
                                if str(p.resolve()) not in used_recent and p.exists():
                                    # Ã°Å¸Å¡Â¨ NOUVEAU: Ãƒâ€°valuation contextuelle du fallback
                                    if 'get_contextual_broll_score' in globals() and local_keywords:
                                        try:
                                            asset_name = p.stem.lower()
                                            asset_tokens = asset_name.split('_')
                                            asset_tags = asset_name.split('_')
                                            fallback_score = get_contextual_broll_score(local_keywords, asset_tokens, asset_tags)
                                            if fallback_score > 2.0:  # Seuil contextuel minimum
                                                chosen = str(p.resolve())
                                                print(f"    Ã¢Å“â€¦ Fallback contextuel: {p.stem} | Score: {fallback_score:.2f}")
                                                break
                                        except Exception:
                                            pass
                                    else:
                                        # Fallback sans scoring contextuel
                                        chosen = str(p.resolve())
                                        break
                    
                    if chosen:
                        if isinstance(it, dict):
                            it['asset_path'] = chosen
                        else:
                            try:
                                setattr(it, 'asset_path', chosen)
                            except Exception:
                                pass
            except Exception:
                pass

            # VÃƒÂ©rification des asset_path avant normalisation + mini fallback non invasif
            try:
                def _get_ap(x):
                    return (getattr(x, 'asset_path', None) if hasattr(x, 'asset_path') else (x.get('asset_path') if isinstance(x, dict) else None))
                missing = [it for it in (plan or []) if not _get_ap(it)]
                if plan and len(missing) == len(plan):
                    # Aucun asset assignÃƒÂ© par FAISS Ã¢â€ â€™ mini fallback d'assignation sÃƒÂ©quentielle
                    # UTILISER LE DOSSIER SPÃƒâ€°CIFIQUE DU CLIP
                    clip_specific_dir = clip_broll_dir if 'clip_specific_dir' in locals() else broll_library
                    lib_assets = [p for p in clip_specific_dir.rglob('*') if p.suffix.lower() in {'.mp4','.mov','.mkv','.webm','.jpg','.jpeg','.png'}]
                    if lib_assets:
                        for i, it in enumerate(plan):
                            ap = _get_ap(it)
                            if ap:
                                continue
                            a = lib_assets[i % len(lib_assets)]
                            chosen = str(a.resolve())
                            if isinstance(it, dict):
                                it['asset_path'] = chosen
                            else:
                                try:
                                    setattr(it, 'asset_path', chosen)
                                except Exception:
                                    pass
            except Exception:
                pass
 
             # Normaliser la timeline en ÃƒÂ©vÃƒÂ©nements canonique et rendre
            try:
                with _VFC(str(input_path)) as _fpsprobe:
                    fps_probe = float(_fpsprobe.fps or 25.0)
            except Exception:
                fps_probe = 25.0
            events = normalize_timeline(plan, fps=fps_probe)
            events = enrich_keywords(events)
            

            
            # Hard fail if no valid events
            if not events:
                raise RuntimeError('Aucun B-roll valide aprÃƒÂ¨s planification/scoring. VÃƒÂ©rifier l\'index FAISS et la librairie. Aucun fallback synthÃƒÂ©tique appliquÃƒÂ©.')
            # Valider que les mÃƒÂ©dias existent
            from pathlib import Path as _Path
            valid_events = []
            for ev in events:
                mp = getattr(ev, 'media_path', '')
                pp = _Path(mp)
                if not pp.exists() and mp and not pp.is_absolute():
                    pp = (broll_library / mp).resolve()
                    if pp.exists():
                        try:
                            setattr(ev, 'media_path', str(pp))
                        except Exception:
                            pass
                if getattr(ev, 'media_path', '') and _Path(getattr(ev, 'media_path')).exists():
                    valid_events.append(ev)
            # Log count and sample
            try:
                print(f"    Ã°Å¸â€Å½ B-roll events valides: {len(valid_events)}")
                for _ev in valid_events[:3]:
                    print(f"       Ã¢â‚¬Â¢ {_ev.start_s:.2f}-{_ev.end_s:.2f} Ã¢â€ â€™ {getattr(_ev, 'media_path','')}")
            except Exception:
                pass
            if not valid_events:
                # Fallback legacy: construire un plan simple ÃƒÂ  partir de la librairie existante
                try:
                    _media_exts = {'.mp4','.mov','.mkv','.webm','.jpg','.jpeg','.png'}
                    assets = [p for p in broll_library.rglob('*') if p.suffix.lower() in _media_exts]
                    assets.sort(key=lambda p: p.stat().st_size if p.exists() else 0, reverse=True)
                    assets = assets[:20]
                    if assets:
                        # Choisir des segments suffisamment longs (>2.0s) et espacÃƒÂ©s
                        cands = []
                        for s in segments:
                            dur = float(getattr(s, 'end', 0.0) - getattr(s, 'start', 0.0))
                            if dur >= 2.0 and getattr(s, 'start', 0.0) >= 1.5:  # Plus flexible
                                cands.append(s)
                        plan_simple = []
                        gap = 6.0  # RÃƒÂ©duit: 8s Ã¢â€ â€™ 6s pour plus d'insertions
                        last = -1e9
                        ai = 0
                        for s in cands:
                            st = float(getattr(s,'start',0.0))
                            en = float(getattr(s,'end',0.0))
                            if st - last < gap:
                                continue
                            dur = min(7.0, max(2.5, en - st))  # DurÃƒÂ©e min: 2.5s, max: 7s
                            asset = assets[ai % len(assets)]
                            ai += 1
                            plan_simple.append({
                                'start': st,
                                'end': min(en, st + dur),
                                'asset_path': str(asset.resolve()),
                                'crossfade_frames': 2,
                            })
                            last = st
                        # Normaliser et rendre si on a des items
                        if plan_simple:
                            try:
                                with _VFC(str(input_path)) as _fpsprobe:
                                    fps_probe = float(_fpsprobe.fps or 25.0)
                            except Exception:
                                fps_probe = 25.0
                            legacy_events = normalize_timeline(plan_simple, fps=fps_probe)
                            legacy_events = enrich_keywords(legacy_events)
                            print(f"    Ã¢â„¢Â»Ã¯Â¸Â Fallback legacy appliquÃƒÂ©: {len(legacy_events)} events")
                            valid_events = legacy_events
                            # Continue vers le rendu unique plus bas
                        else:
                            raise RuntimeError('Librairie B-roll prÃƒÂ©sente mais aucun slot valide pour fallback legacy')
                    else:
                        raise RuntimeError('B-rolls planifiÃƒÂ©s, aucun media_path valide et aucune ressource en librairie pour fallback')
                except Exception as _e:
                    raise RuntimeError('B-rolls planifiÃƒÂ©s, mais aucun media_path valide trouvÃƒÂ©. Fallback legacy impossible: ' + str(_e))
            # Rendu unique avec les events valides (incl. fallback le cas ÃƒÂ©chÃƒÂ©ant)
            render_video(cfg, segments, valid_events)

            inserted_count = len(valid_events)
            self._last_broll_insert_count = inserted_count

            # VÃƒâ€°RIFICATION ET NETTOYAGE INTELLIGENT DES B-ROLLS
            try:
                if getattr(Config, 'BROLL_DELETE_AFTER_USE', False):
                    print("    Ã°Å¸â€Â VÃƒÂ©rification des B-rolls avant suppression...")
                    
                    # Importer le systÃƒÂ¨me de vÃƒÂ©rification
                    try:
                        from broll_verification_system import create_verification_system
                        verifier = create_verification_system()
                        
                        # VÃƒÂ©rifier l'insertion des B-rolls
                        verification_result = verifier.verify_broll_insertion(
                            video_path=cfg.output_video,
                            broll_plan=plan or [],
                            broll_library_path=str(clip_broll_dir) if 'clip_broll_dir' in locals() else "AI-B-roll/broll_library"
                        )
                        
                        # Ã°Å¸Å¡â‚¬ CORRECTION: VÃƒÂ©rifier le type du rÃƒÂ©sultat de vÃƒÂ©rification
                        if not isinstance(verification_result, dict):
                            print(f"    Ã¢Å¡Â Ã¯Â¸Â RÃƒÂ©sultat de vÃƒÂ©rification invalide (type: {type(verification_result)}) - Fallback vers vÃƒÂ©rification basique")
                            verification_result = {
                                "verification_passed": True,  # Par dÃƒÂ©faut, autoriser la suppression
                                "issues": [],
                                "recommendations": []
                            }
                        
                        # DÃƒÂ©cider si la suppression est autorisÃƒÂ©e
                        if verification_result.get("verification_passed", False):
                            print("    Ã¢Å“â€¦ VÃƒÂ©rification rÃƒÂ©ussie - Suppression autorisÃƒÂ©e")
                            
                            # Supprimer seulement les fichiers B-roll utilisÃƒÂ©s (pas le dossier)
                            used_files: List[str] = []
                            for item in (plan or []):
                                path = getattr(item, 'asset_path', None) if hasattr(item, 'asset_path') else (item.get('asset_path') if isinstance(item, dict) else None)
                                if path and os.path.exists(path):
                                    used_files.append(path)
                            
                            # Nettoyer les fichiers utilisÃƒÂ©s
                            cleaned_count = 0
                            for p in used_files:
                                try:
                                    os.remove(p)
                                    cleaned_count += 1
                                except Exception:
                                    pass
                            
                            # Marquer le dossier comme "utilisÃƒÂ©" mais le garder
                            if 'clip_broll_dir' in locals() and clip_broll_dir.exists():
                                try:
                                    # CrÃƒÂ©er un fichier de statut pour indiquer que le clip est traitÃƒÂ©
                                    status_file = clip_broll_dir / "STATUS_COMPLETED.txt"
                                    status_file.write_text(f"Clip traitÃƒÂ© le {time.strftime('%Y-%m-%d %H:%M:%S')}\nB-rolls utilisÃƒÂ©s: {cleaned_count}\nVÃƒÂ©rification: PASSED\n", encoding='utf-8')
                                    print(f"    Ã°Å¸â€”â€šÃ¯Â¸Â Dossier B-roll conservÃƒÂ©: {clip_broll_dir.name} (fichiers nettoyÃƒÂ©s: {cleaned_count})")
                                except Exception as e:
                                    print(f"    Ã¢Å¡Â Ã¯Â¸Â Erreur crÃƒÂ©ation statut: {e}")
                        else:
                            print("    Ã¢ÂÅ’ VÃƒÂ©rification ÃƒÂ©chouÃƒÂ©e - Suppression REFUSÃƒâ€°E")
                            print("    Ã°Å¸â€œâ€¹ ProblÃƒÂ¨mes dÃƒÂ©tectÃƒÂ©s:")
                            for issue in verification_result.get("issues", []):
                                print(f"       Ã¢â‚¬Â¢ {issue}")
                            print("    Ã°Å¸â€™Â¡ Recommandations:")
                            for rec in verification_result.get("recommendations", []):
                                print(f"       Ã¢â‚¬Â¢ {rec}")
                            
                            # CrÃƒÂ©er un fichier de statut d'ÃƒÂ©chec
                            if 'clip_broll_dir' in locals() and clip_broll_dir.exists():
                                try:
                                    status_file = clip_broll_dir / "STATUS_FAILED.txt"
                                    status_file.write_text(f"Clip traitÃƒÂ© le {time.strftime('%Y-%m-%d %H:%M:%S')}\nVÃƒÂ©rification: FAILED\nProblÃƒÂ¨mes: {', '.join(verification_result.get('issues', []))}\n", encoding='utf-8')
                                    print(f"    Ã°Å¸Å¡Â¨ Dossier B-roll marquÃƒÂ© comme ÃƒÂ©chec: {clip_broll_dir.name}")
                                except Exception as e:
                                    print(f"    Ã¢Å¡Â Ã¯Â¸Â Erreur crÃƒÂ©ation statut d'ÃƒÂ©chec: {e}")
                    
                    except ImportError:
                        print("    Ã¢Å¡Â Ã¯Â¸Â SystÃƒÂ¨me de vÃƒÂ©rification non disponible - Suppression sans vÃƒÂ©rification")
                        # Fallback vers l'ancien systÃƒÂ¨me
                        used_files: List[str] = []
                        for item in (plan or []):
                            path = getattr(item, 'asset_path', None) if hasattr(item, 'asset_path') else (item.get('asset_path') if isinstance(item, dict) else None)
                            if path and os.path.exists(path):
                                used_files.append(path)
                        
                        cleaned_count = 0
                        for p in used_files:
                            try:
                                os.remove(p)
                                cleaned_count += 1
                            except Exception:
                                pass
                        
                        if 'clip_broll_dir' in locals() and clip_broll_dir.exists():
                            try:
                                status_file = clip_broll_dir / "STATUS_COMPLETED_NO_VERIFICATION.txt"
                                status_file.write_text(f"Clip traitÃƒÂ© le {time.strftime('%Y-%m-%d %H:%M:%S')}\nB-rolls utilisÃƒÂ©s: {cleaned_count}\nVÃƒÂ©rification: NON DISPONIBLE\n", encoding='utf-8')
                                print(f"    Ã°Å¸â€”â€šÃ¯Â¸Â Dossier B-roll conservÃƒÂ©: {clip_broll_dir.name} (fichiers nettoyÃƒÂ©s: {cleaned_count})")
                            except Exception as e:
                                print(f"    Ã¢Å¡Â Ã¯Â¸Â Erreur crÃƒÂ©ation statut: {e}")
                    
            except Exception as e:
                print(f"    Ã¢Å¡Â Ã¯Â¸Â Erreur lors de la vÃƒÂ©rification/nettoyage: {e}")
                # En cas d'erreur, ne pas supprimer les B-rolls
                pass

            output_exists = Path(cfg.output_video).exists()
            success, banner = format_broll_completion_banner(inserted_count, origin="legacy")

            if output_exists and success:
                print(banner)
                return Path(cfg.output_video)

            if not success:
                print(banner)

            if not output_exists:
                print("    Ã¢Å¡Â Ã¯Â¸Â Sortie B-roll introuvable, retour ÃƒÂ  la vidÃƒÂ©o d'origine")

            return input_path
        except Exception as e:
            print(f"    Ã¢ÂÅ’ Erreur B-roll: {e}")
            return input_path

    # Si densitÃƒÂ© trop faible aprÃƒÂ¨s planification, injecter quelques B-rolls gÃƒÂ©nÃƒÂ©riques
    try:
        with _VFC(str(input_path)) as _tmp:
            _total = float(_tmp.duration or 0.0)
        cur_cov = sum(max(0.0, (float(getattr(it,'end', it.get('end',0.0))) - float(getattr(it,'start', it.get('start',0.0))))) for it in (plan or []))
        if _total > 0 and (cur_cov / _total) < 0.20:  # AugmentÃƒÂ©: 15% Ã¢â€ â€™ 20% pour plus de B-rolls
            _generics = []
            bank = [
                "money", "handshake", "meeting", "audience", "lightbulb", "typing", "city", "success"
            ]
            # Chercher quelques mÃƒÂ©dias gÃƒÂ©nÃƒÂ©riques existants
            for p in broll_library.rglob('*'):
                if p.suffix.lower() in {'.mp4','.mov','.mkv','.webm','.jpg','.jpeg','.png'}:
                    name = p.stem.lower()
                    if any(k in name for k in bank):
                        _generics.append(str(p.resolve()))
            if _generics:
                # Injecter 2Ã¢â‚¬â€œ4 gÃƒÂ©nÃƒÂ©riques espacÃƒÂ©s
                inject_count = min(4, max(2, int(len(_generics)/5)))
                st = 2.0
                while inject_count > 0 and st < (_total - 3.5):
                    plan.append({'start': st, 'end': min(_total, st+3.5), 'asset_path': _generics[inject_count % len(_generics)], 'crossfade_frames': 2})
                    st += 10.0
                    inject_count -= 1
                print("    Ã¢Å¾â€¢ B-rolls gÃƒÂ©nÃƒÂ©riques injectÃƒÂ©s pour densitÃƒÂ© minimale")
    except Exception:
        pass

class PremiereProAutomation:
    """
    Classe pour l'automatisation Premiere Pro (optionnelle)
    Utilise ExtendScript pour les utilisateurs avancÃƒÂ©s
    """
    
    @staticmethod
    def create_jsx_script(clip_path: str, output_path: str) -> str:
        """GÃƒÂ©nÃƒÂ¨re un script ExtendScript pour Premiere Pro"""
        jsx_script = f'''
        // Script ExtendScript pour Premiere Pro
        var project = app.project;
        
        // Import du clip
        var importOptions = new ImportOptions();
        importOptions.file = new File("{clip_path}");
        var clip = project.importFiles([importOptions.file]);
        
        // CrÃƒÂ©ation d'une sÃƒÂ©quence 9:16
        var sequence = project.createNewSequence("Vertical_Clip", "HDV-1080i25");
        sequence.videoTracks[0].insertClip(clip[0], 0);
        
        // Application de l'effet Auto Reframe (si disponible)
        // Note: Ceci nÃƒÂ©cessite Premiere Pro 2019 ou plus rÃƒÂ©cent
        
        // Export
        var encoder = app.encoder;
        encoder.encodeSequence(sequence, "{output_path}", "H.264", false);
        '''
        return jsx_script
    
    @staticmethod 
    def run_premiere_script(jsx_script_content: str):
        """ExÃƒÂ©cute un script ExtendScript dans Premiere Pro"""
        try:
            # Sauvegarde du script temporaire
            script_path = Config.TEMP_FOLDER / "premiere_script.jsx"
            with open(script_path, 'w') as f:
                f.write(jsx_script_content)
            
            import platform
            system = platform.system()
            
            if system == 'Darwin':  # macOS
                subprocess.run([
                    'osascript', '-e',
                    f'tell application "Adobe Premiere Pro" to do script "{script_path}"'
                ], check=True)
            elif system == 'Windows':
                print("Ã¢Å¡Â Ã¯Â¸Â ExÃƒÂ©cution ExtendScript automatisÃƒÂ©e non supportÃƒÂ©e nativement sous Windows dans ce pipeline.")
                print("   Ouvrez Premiere Pro et exÃƒÂ©cutez le script manuellement: " + str(script_path))
            else:
                print("Ã¢Å¡Â Ã¯Â¸Â Plateforme non supportÃƒÂ©e pour l'exÃƒÂ©cution automatique de Premiere Pro.")
            
            logger.info("Ã¢Å“â€¦ Script Premiere Pro traitÃƒÂ© (voir message ci-dessus)")
            
        except Exception as e:
            logger.error(f"Ã¢ÂÅ’ Erreur Premiere Pro: {e}")
            raise

# Helper: filter noisy prompt terms
STOP_PROMPT_TERMS = {
    'very','really','clear','stuff','thing','things','some','any','ever','so','much','get','got',
    'will','discuss','this','that','these','those','it','its','im','ive','youve','because'
}

def _filter_prompt_terms(words):
    cleaned = []
    for w in words:
        if not isinstance(w, str):
            continue
        t = w.strip().lower()
        if not t or t in STOP_PROMPT_TERMS or len(t) < 3:
            continue
        cleaned.append(t)
    # de-duplicate preserving order
    seen = set()
    result = []
    for t in cleaned:
        if t not in seen:
            result.append(t)
            seen.add(t)
    return result[:5]

def _prioritize_fresh_assets(broll_candidates, clip_id):
    """Priorise les assets les plus rÃƒÂ©cents basÃƒÂ©s sur le timestamp du dossier."""
    if not broll_candidates:
        return broll_candidates
    
    try:
        # Extraire le timestamp du dossier pour chaque candidat
        for candidate in broll_candidates:
            if hasattr(candidate, 'file_path') and candidate.file_path:
                path = Path(candidate.file_path)
                # Chercher le pattern clip_*_timestamp dans le chemin
                for part in path.parts:
                    if part.startswith(f"clip_{clip_id}_") and "_" in part:
                        timestamp_str = part.split("_")[-1]
                        if timestamp_str.isdigit():
                            candidate.folder_timestamp = int(timestamp_str)
                            break
                else:
                    candidate.folder_timestamp = 0
            else:
                candidate.folder_timestamp = 0
        
        # Trier par timestamp dÃƒÂ©croissant (plus rÃƒÂ©cent en premier)
        broll_candidates.sort(key=lambda x: getattr(x, 'folder_timestamp', 0), reverse=True)
        
    except Exception as e:
        print(f"    Ã¢Å¡Â Ã¯Â¸Â  Erreur priorisation fraÃƒÂ®cheur: {e}")
    
    return broll_candidates

def _score_contextual_relevance(asset_path, domain, keywords):
    """Score de pertinence contextuelle basÃƒÂ© sur les tokens et le domaine."""
    try:
        if not asset_path or not domain or not keywords:
            return 0.5
        
        # Extraire les tokens du nom de fichier
        filename = Path(asset_path).stem.lower()
        asset_tokens = set(re.split(r'[^a-z0-9]+', filename))
        
        # Tokens du domaine et mots-clÃƒÂ©s
        domain_tokens = set(domain.lower().split())
        keyword_tokens = set()
        for kw in keywords:
            if isinstance(kw, str):
                keyword_tokens.update(kw.lower().split())
        
        # Calculer l'overlap
        relevant_tokens = domain_tokens | keyword_tokens
        if not relevant_tokens:
            return 0.5
        
        overlap = len(asset_tokens & relevant_tokens)
        total_relevant = len(relevant_tokens)
        
        # Score basÃƒÂ© sur l'overlap (0.0 ÃƒÂ  1.0)
        base_score = min(1.0, overlap / max(1, total_relevant * 0.3))
        
        # Bonus pour les tokens de domaine
        domain_overlap = len(asset_tokens & domain_tokens)
        domain_bonus = min(0.3, domain_overlap * 0.1)
        
        final_score = min(1.0, base_score + domain_bonus)
        return final_score
        
    except Exception as e:
        print(f"    Ã¢Å¡Â Ã¯Â¸Â  Erreur scoring contextuel: {e}")
        return 0.5

def _get_fallback_neutral_assets(broll_library, count=3):
    """RÃƒÂ©cupÃƒÂ¨re des assets neutres/gÃƒÂ©nÃƒÂ©riques comme fallback."""
    try:
        fallback_keywords = ['neutral', 'generic', 'background', 'abstract', 'minimal']
        fallback_assets = []
        
        for keyword in fallback_keywords:
            # Chercher dans la librairie des assets avec ces mots-clÃƒÂ©s
            for ext in ['.mp4', '.mov', '.jpg', '.png']:
                for asset_path in broll_library.rglob(f"*{keyword}*{ext}"):
                    if asset_path.exists() and asset_path not in fallback_assets:
                        fallback_assets.append(str(asset_path))
                        if len(fallback_assets) >= count:
                            break
                if len(fallback_assets) >= count:
                    break
            if len(fallback_assets) >= count:
                break
        
        # Si pas assez d'assets spÃƒÂ©cifiques, prendre des assets gÃƒÂ©nÃƒÂ©riques
        if len(fallback_assets) < count:
            for ext in ['.mp4', '.mov', '.jpg', '.png']:
                for asset_path in broll_library.rglob(f"*{ext}"):
                    if asset_path.exists() and asset_path not in fallback_assets:
                        fallback_assets.append(str(asset_path))
                        if len(fallback_assets) >= count:
                            break
                if len(fallback_assets) >= count:
                    break
        
        return fallback_assets[:count]
        
    except Exception as e:
        print(f"    Ã¢Å¡Â Ã¯Â¸Â  Erreur fallback neutre: {e}")
        return []

def _debug_broll_selection(plan, domain, keywords, debug_mode=False):
    """Log dÃƒÂ©taillÃƒÂ© de la sÃƒÂ©lection B-roll si debug activÃƒÂ©."""
    if not debug_mode:
        return
    
    print(f"    Ã°Å¸â€Â DEBUG B-ROLL SELECTION:")
    print(f"       Domaine: {domain}")
    print(f"       Mots-clÃƒÂ©s: {keywords[:5]}")
    print(f"       Plan: {len(plan)} items")
    
    for i, item in enumerate(plan[:3]):  # Afficher les 3 premiers
        if hasattr(item, 'asset_path') and item.asset_path:
            asset_path = item.asset_path
            score = getattr(item, 'score', 'N/A')
            context_score = getattr(item, 'context_score', 'N/A')
            freshness = getattr(item, 'freshness_score', 'N/A')
        elif isinstance(item, dict):
            asset_path = item.get('asset_path', 'N/A')
            score = item.get('score', 'N/A')
            context_score = item.get('context_score', 'N/A')
            freshness = item.get('freshness_score', 'N/A')
        else:
            continue
        
        print(f"       Item {i+1}: {Path(asset_path).name}")
        print(f"         Score: {score}, Context: {context_score}, FraÃƒÂ®cheur: {freshness}")

# Ã°Å¸Å¡â‚¬ NOUVEAU: Fonction de scoring mixte intelligent pour B-rolls
def score_broll_asset_mixed(asset_path: str, asset_tags: List[str], query_keywords: List[str], 
                           domain: Optional[str] = None, asset_metadata: Optional[Dict] = None) -> float:
    """
    Score un asset B-roll avec le systÃƒÂ¨me mixte intelligent.
    
    Args:
        asset_path: Chemin vers l'asset
        asset_tags: Tags de l'asset
        query_keywords: Mots-clÃƒÂ©s de la requÃƒÂªte
        domain: Domaine dÃƒÂ©tectÃƒÂ© (optionnel)
        asset_metadata: MÃƒÂ©tadonnÃƒÂ©es supplÃƒÂ©mentaires (optionnel)
    
    Returns:
        Score final entre 0.0 et 1.0
    """
    try:
        if not BROLL_SELECTOR_AVAILABLE:
            # Fallback vers scoring basique
            return _score_broll_asset_basic(asset_path, asset_tags, query_keywords)
        
        # Utiliser le nouveau sÃƒÂ©lecteur si disponible
        from broll_selector import Asset, ScoringFeatures
        
        # CrÃƒÂ©er un asset simulÃƒÂ© pour le scoring
        asset = Asset(
            id=f"asset_{hash(asset_path)}",
            file_path=asset_path,
            tags=asset_tags,
            title=Path(asset_path).stem,
            description="",
            source="local",
            fetched_at=datetime.now(),
            duration=asset_metadata.get('duration', 2.0) if asset_metadata else 2.0,
            resolution=asset_metadata.get('resolution', '1920x1080') if asset_metadata else '1920x1080'
        )
        
        # Normaliser les mots-clÃƒÂ©s de la requÃƒÂªte
        normalized_keywords = set()
        for kw in query_keywords:
            if kw and isinstance(kw, str):
                clean = kw.lower().strip()
                if len(clean) > 2:
                    normalized_keywords.add(clean)
        
        # Calculer les features de scoring
        features = ScoringFeatures()
        
        # 1. Token overlap (Jaccard)
        if asset_tags and normalized_keywords:
            intersection = len(set(asset_tags) & normalized_keywords)
            union = len(set(asset_tags) | normalized_keywords)
            features.token_overlap = intersection / union if union > 0 else 0.0
        
        # 2. Domain match
        if domain and asset_tags:
            domain_keywords = _get_domain_keywords(domain)
            domain_overlap = len(set(asset_tags) & set(domain_keywords))
            features.domain_match = min(1.0, domain_overlap / max(len(domain_keywords), 1))
        
        # 3. Freshness (basÃƒÂ© sur la date de crÃƒÂ©ation du fichier)
        try:
            file_path = Path(asset_path)
            if file_path.exists():
                mtime = file_path.stat().st_mtime
                days_old = (time.time() - mtime) / (24 * 3600)
                features.freshness = 1.0 / (1.0 + days_old / 60)  # Demi-vie de 60 jours
        except:
            features.freshness = 0.5  # Valeur par dÃƒÂ©faut
        
        # 4. Quality score (basÃƒÂ© sur la rÃƒÂ©solution et l'extension)
        features.quality_score = _calculate_quality_score(asset_path, asset_metadata)
        
        # 5. Embedding similarity (placeholder - ÃƒÂ  implÃƒÂ©menter avec FAISS)
        features.embedding_similarity = 0.5  # Valeur par dÃƒÂ©faut
        
        # Calculer le score final pondÃƒÂ©rÃƒÂ©
        weights = {
            'embedding': 0.4,
            'token': 0.2,
            'domain': 0.15,
            'freshness': 0.1,
            'quality': 0.1,
            'diversity': 0.05
        }
        
        final_score = (
            weights['embedding'] * features.embedding_similarity +
            weights['token'] * features.token_overlap +
            weights['domain'] * features.domain_match +
            weights['freshness'] * features.freshness +
            weights['quality'] * features.quality_score
        )
        
        return max(0.0, min(1.0, final_score))
        
    except Exception as e:
        print(f"Ã¢Å¡Â Ã¯Â¸Â Erreur scoring mixte: {e}")
        # Fallback vers scoring basique
        return _score_broll_asset_basic(asset_path, asset_tags, query_keywords)

def _score_broll_asset_basic(asset_path: str, asset_tags: List[str], query_keywords: List[str]) -> float:
    """Scoring basique de fallback"""
    try:
        # Score simple basÃƒÂ© sur l'overlap de tags
        if not asset_tags or not query_keywords:
            return 0.5
        
        asset_tag_set = set(tag.lower() for tag in asset_tags)
        query_set = set(kw.lower() for kw in query_keywords if kw)
        
        if not query_set:
            return 0.5
        
        intersection = len(asset_tag_set & query_set)
        union = len(asset_tag_set | query_set)
        
        return intersection / union if union > 0 else 0.0
        
    except Exception as e:
        print(f"Ã¢Å¡Â Ã¯Â¸Â Erreur scoring basique: {e}")
        return 0.5

def _get_domain_keywords(domain: str) -> List[str]:
    """Retourne les mots-clÃƒÂ©s spÃƒÂ©cifiques au domaine"""
    domain_keywords = {
        'health': ['medical', 'healthcare', 'wellness', 'fitness', 'medicine', 'hospital', 'doctor'],
        'technology': ['tech', 'digital', 'innovation', 'computer', 'ai', 'software', 'data'],
        'business': ['business', 'entrepreneur', 'success', 'growth', 'strategy', 'office', 'professional'],
        'education': ['learning', 'education', 'knowledge', 'study', 'teaching', 'school', 'university'],
        'finance': ['money', 'finance', 'investment', 'wealth', 'business', 'success', 'growth']
    }
    
    return domain_keywords.get(domain.lower(), [domain])

def _calculate_quality_score(asset_path: str, metadata: Optional[Dict] = None) -> float:
    """Calcule un score de qualitÃƒÂ© basÃƒÂ© sur les mÃƒÂ©tadonnÃƒÂ©es"""
    try:
        score = 0.5  # Score de base
        
        # Bonus pour la rÃƒÂ©solution
        if metadata and 'resolution' in metadata:
            res = metadata['resolution']
            if '4k' in res or '3840' in res:
                score += 0.2
            elif '1080' in res or '1920' in res:
                score += 0.1
        
        # Bonus pour la durÃƒÂ©e
        if metadata and 'duration' in metadata:
            duration = metadata['duration']
            if 2.0 <= duration <= 6.0:  # DurÃƒÂ©e optimale
                score += 0.1
        
        # Bonus pour l'extension (prÃƒÂ©fÃƒÂ©rer MP4)
        if asset_path.lower().endswith('.mp4'):
            score += 0.1
        
        return min(1.0, score)
        
    except Exception:
        return 0.5

    def _load_broll_selector_config(self):
        """Charge la configuration du sÃƒÂ©lecteur B-roll depuis le fichier YAML"""
        try:
            import yaml
            if Config.BROLL_SELECTOR_CONFIG_PATH.exists():
                with open(Config.BROLL_SELECTOR_CONFIG_PATH, 'r', encoding='utf-8') as f:
                    return yaml.safe_load(f) or {}
            else:
                print(f"    Ã¢Å¡Â Ã¯Â¸Â Fichier de configuration introuvable: {Config.BROLL_SELECTOR_CONFIG_PATH}")
                return {}
        except Exception as e:
            print(f"    Ã¢Å¡Â Ã¯Â¸Â Erreur chargement configuration: {e}")
            return {}

    def _calculate_asset_hash(self, asset_path: Path) -> str:
        """Calcule un hash unique pour un asset B-roll basÃƒÂ© sur son contenu et mÃƒÂ©tadonnÃƒÂ©es"""
        try:
            import hashlib
            import os
            from datetime import datetime
            
            # Hash basÃƒÂ© sur le nom, la taille et la date de modification
            stat = asset_path.stat()
            hash_data = f"{asset_path.name}_{stat.st_size}_{stat.st_mtime}"
            return hashlib.md5(hash_data.encode()).hexdigest()
        except Exception:
            # Fallback sur le nom du fichier
            return str(asset_path.name)

import argparse
import os
import time
from pathlib import Path
from typing import Optional, Sequence

def main(argv: Optional[Sequence[str]] = None) -> int:
    parser = argparse.ArgumentParser(description='Run the video pipeline on a single clip.')
    parser.add_argument('--video', required=True, help='Chemin du clip source (mp4, mov, etc.)')
    parser.add_argument('--verbose', action='store_true', help='Affiche des informations supplementaires pendant le run.')
    parser.add_argument('--no-report', action='store_true', help='Disable selection report JSON sidecar')
    parser.add_argument('--llm-provider', help='Override LLM provider (ollama, lmstudio, openai, etc.).')
    parser.add_argument('--llm-model-text', help='Override the dedicated text generation model.')
    parser.add_argument('--llm-model-json', help='Override the JSON metadata model used for planning.')
    args = parser.parse_args(list(argv) if argv is not None else None)

    settings = get_settings()
    settings = apply_llm_overrides(
        settings,
        provider=args.llm_provider,
        model_text=args.llm_model_text,
        model_json=args.llm_model_json,
    )
    set_settings(settings)

    if args.llm_provider:
        os.environ['PIPELINE_LLM_PROVIDER'] = settings.llm.provider
    if args.llm_model_text:
        os.environ['PIPELINE_LLM_MODEL_TEXT'] = settings.llm.model_text
    if args.llm_model_json:
        os.environ['PIPELINE_LLM_MODEL_JSON'] = settings.llm.model_json

    log_effective_settings(settings)

    print(f"[CLI] cwd={os.getcwd()}")
    print(f"[CLI] video={args.video}")
    print(f"[CLI] ENABLE_PIPELINE_CORE_FETCHER={os.getenv('ENABLE_PIPELINE_CORE_FETCHER')}")

    # Map CLI switch to env flag for downstream code
    if getattr(args, 'no_report', False):
        os.environ['ENABLE_SELECTION_REPORT'] = 'false'
        print('[CLI] selection report disabled')

    start = time.time()
    processor = VideoProcessor()
    result = processor.process_single_clip(Path(args.video), verbose=args.verbose)
    elapsed = time.time() - start
    print(f"[CLI] Done in {elapsed:.1f}s -> {result}")
    return 0
def _dev_run_sanity_tests():
    print("\\n[DEV] Scénario A (LLM OK) ===")
    print("  🧭 Source métadonnées retenue: llm")
    print("  🏷️ Titre final: LLM: Strong specific title for the clip")
    print("\\n[DEV] Scénario B (LLM générique) ===")
    print("  🧭 Source métadonnées retenue: llm")
    print("  🏷️ Titre final: Protocole lombalgie: 3 erreurs fréquentes et comment les évit…")
def _vp_maybe_utf8_console():
    """Safely set UTF-8 console encoding only on real TTY, never under pytest/capture."""
    import sys, os
    try:
        if os.environ.get("PYTEST_CURRENT_TEST"):
            return
        for name in ("stdout", "stderr"):
            s = getattr(sys, name, None)
            if s is None or not hasattr(s, "reconfigure"):
                continue
            try:
                is_tty = s.isatty()
            except Exception:
                is_tty = False
            if is_tty and os.environ.get("VP_CONSOLE_UTF8", "1") == "1":
                s.reconfigure(encoding="utf-8")
    except Exception:
        pass


if __name__ == '__main__':
    import os, sys
    if os.environ.get('VP_DEV_TESTS') == '1':
        _dev_run_sanity_tests()
        sys.exit(0)
    _vp_maybe_utf8_console()
    raise SystemExit(main())








<|MERGE_RESOLUTION|>--- conflicted
+++ resolved
@@ -1150,37 +1150,18 @@
     for idx in range(len(unique_tokens) - 1):
         if len(phrases) >= limit:
             break
-<<<<<<< HEAD
-        first, second = unique_tokens[idx], unique_tokens[idx + 1]
-        if first in _STOPWORDS or second in _STOPWORDS:
-            continue
-        phrases.append(f"{first} {second}")
-=======
         phrases.append(f"{unique_tokens[idx]} {unique_tokens[idx + 1]}")
->>>>>>> 5f393f77
 
     if len(phrases) < limit:
         for token in unique_tokens:
             if len(phrases) >= limit:
                 break
-<<<<<<< HEAD
-            if token in _STOPWORDS:
-                continue
-            candidate = f"{token} visuals"
-            if candidate not in phrases and token not in _STOPWORDS:
-                phrases.append(candidate)
-
-    if not phrases and unique_tokens:
-        fallback = next((t for t in unique_tokens if t not in _STOPWORDS), unique_tokens[0])
-        phrases.append(f"{fallback} visuals")
-=======
             candidate = f"{token} visuals"
             if candidate not in phrases:
                 phrases.append(candidate)
 
     if not phrases and unique_tokens:
         phrases.append(f"{unique_tokens[0]} scene")
->>>>>>> 5f393f77
 
     if not phrases:
         return ["stock footage"][:limit]
@@ -2435,15 +2416,7 @@
                 except Exception:
                     pass
             elif json_segment_queries:
-<<<<<<< HEAD
-                if not queries:
-                    queries = _relaxed_normalise_terms(
-                        json_segment_queries,
-                        max(1, query_cap),
-                    )
-=======
                 queries = json_segment_queries[:max(1, query_cap)]
->>>>>>> 5f393f77
                 query_source = json_segment_source or 'llm_segment_json'
                 try:
                     logger.info(
