--- conflicted
+++ resolved
@@ -70,11 +70,6 @@
             module = types.ModuleType(name)
             module.JsonConfigLoader = Loader
             return module
-<<<<<<< HEAD
-        if name in sys.modules:
-            return sys.modules[name]
-=======
->>>>>>> 7af4b6a2
         raise ModuleNotFoundError(name)
 
     monkeypatch.setitem(sys.modules, "pycaps", package)
@@ -97,11 +92,6 @@
 
     message = str(excinfo.value)
     assert "JsonConfigLoader" in message
-<<<<<<< HEAD
-    assert "Tentatives:" in message
-    assert "Interpreter:" in message
-=======
->>>>>>> 7af4b6a2
     assert "pip install --no-cache-dir git+https://github.com/francozanardi/pycaps" in message
 
 
