from __future__ import annotations

from pathlib import Path
from types import SimpleNamespace

<<<<<<< HEAD
try:
    from moviepy import ColorClip  # type: ignore[attr-defined]
except ImportError:  # pragma: no cover - fallback for MoviePy 1.x
    from moviepy.video.VideoClip import ColorClip  # type: ignore[attr-defined]
=======
from moviepy import ColorClip
>>>>>>> af797195

from subtitle_engines import pycaps_engine


def test_to_pycaps_input_normalises_segments():
    segments = [
        {
            "text": "Hello world",
            "start": 0.0,
            "end": 1.5,
            "words": [
                {"text": "Hello", "start": 0.0, "end": 0.6},
                {"text": "world", "start": 0.6, "end": 1.2},
            ],
        }
    ]

    payload = pycaps_engine.to_pycaps_input(segments)
    assert "segments" in payload
    assert len(payload["segments"]) == 1

    segment = payload["segments"][0]
    assert segment["text"] == "Hello world"
    assert segment["start"] == 0.0
    assert segment["end"] > segment["start"]
    assert len(segment["words"]) == 2
    assert segment["words"][0]["text"] == "Hello"
    assert segment["words"][0]["end"] > segment["words"][0]["start"]


def _dummy_settings() -> SimpleNamespace:
    subtitles = SimpleNamespace(
        font_path=None,
        engine="pycaps",
        font="Arial-Bold",
        font_size=64,
        theme="hormozi",
        primary_color="#FFFFFF",
        secondary_color="#FFAA33",
        stroke_color="#000000",
        subtitle_safe_margin_px=200,
        keyword_background=False,
        stroke_px=4,
        shadow_opacity=0.4,
        shadow_offset=2,
        shadow_color="#000000",
        background_color="#000000",
        background_opacity=0.25,
        margin_bottom_pct=0.12,
        max_lines=3,
        max_chars_per_line=26,
        uppercase_keywords=True,
        uppercase_min_length=5,
        highlight_scale=1.08,
        enable_emojis=False,
        emoji_target_per_10=5,
        emoji_min_gap_groups=2,
        emoji_max_per_segment=3,
        emoji_no_context_fallback="",
        hero_emoji_enable=True,
        hero_emoji_max_per_segment=1,
    )
    return SimpleNamespace(subtitles=subtitles)


def test_render_with_pycaps_creates_video(monkeypatch, tmp_path):
    input_path = tmp_path / "input.mp4"
    clip = ColorClip(size=(320, 568), color=(12, 34, 56), duration=1.6)
    clip.write_videofile(
        str(input_path),
        fps=24,
        codec="libx264",
        audio=False,
        logger=None,
    )
    clip.close()

    output_path = tmp_path / "output.mp4"
    template_dir = tmp_path / "templates"
    template_dir.mkdir()

    segments = [
        {
            "text": "Build momentum fast",
            "start": 0.2,
            "end": 1.0,
            "words": [
                {"text": "Build", "start": 0.2, "end": 0.45},
                {"text": "momentum", "start": 0.45, "end": 0.8},
                {"text": "fast", "start": 0.8, "end": 1.0},
            ],
        },
        {
            "text": "Consistency beats intensity every single time when you are launching.",
            "start": 1.0,
            "end": 1.55,
        },
    ]

    monkeypatch.setattr(pycaps_engine, "get_settings", lambda: _dummy_settings())

    recorded = {}

    def fake_render(input_video: str, segments, output_path: str, style, **options):
        Path(output_path).write_bytes(b"ok")
        recorded["segments"] = segments
        recorded["style"] = style
        recorded["options"] = options
        return output_path

    monkeypatch.setattr(pycaps_engine, "render_subtitles_over_video", fake_render)

    result_path = pycaps_engine.render_with_pycaps(
        segments,
        output_video_path=output_path,
        template_dir=template_dir,
        input_video_path=input_path,
    )

    assert Path(result_path).exists()
    assert Path(result_path).stat().st_size > 0
    assert recorded["segments"][0]["text"] == "Build momentum fast"<|MERGE_RESOLUTION|>--- conflicted
+++ resolved
@@ -3,14 +3,7 @@
 from pathlib import Path
 from types import SimpleNamespace
 
-<<<<<<< HEAD
-try:
-    from moviepy import ColorClip  # type: ignore[attr-defined]
-except ImportError:  # pragma: no cover - fallback for MoviePy 1.x
-    from moviepy.video.VideoClip import ColorClip  # type: ignore[attr-defined]
-=======
 from moviepy import ColorClip
->>>>>>> af797195
 
 from subtitle_engines import pycaps_engine
 
