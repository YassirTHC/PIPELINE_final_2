--- conflicted
+++ resolved
@@ -205,21 +205,6 @@
         assert "signal" not in phrase
 
 
-<<<<<<< HEAD
-def test_dedupe_queries_polish_trailing_tokens():
-    raw_terms = [
-        "human showing physiology",
-        "desk typing at",
-        "focus being steady",
-    ]
-    cleaned = video_processor._dedupe_queries(raw_terms, cap=5)
-    assert any(term.startswith("human") and "physiology" in term for term in cleaned)
-    assert any(term == "desk typing" for term in cleaned)
-    assert all(not term.split()[-1] in {"at", "in", "of", "with", "to"} for term in cleaned)
-
-
-=======
->>>>>>> 1c9aa95c
 def test_metadata_queries_leave_room_for_contextual_terms():
     llm_terms = [
         "self reward process",
