--- conflicted
+++ resolved
@@ -205,21 +205,6 @@
         assert "signal" not in phrase
 
 
-<<<<<<< HEAD
-def test_dedupe_queries_polish_trailing_tokens():
-    raw_terms = [
-        "human showing physiology",
-        "desk typing at",
-        "focus being steady",
-    ]
-    cleaned = video_processor._dedupe_queries(raw_terms, cap=5)
-    assert any(term.startswith("human") and "physiology" in term for term in cleaned)
-    assert any(term == "desk typing" for term in cleaned)
-    assert all(not term.split()[-1] in {"at", "in", "of", "with", "to"} for term in cleaned)
-
-
-=======
->>>>>>> 5f393f77
 def test_metadata_queries_leave_room_for_contextual_terms():
     llm_terms = [
         "self reward process",
@@ -349,10 +334,7 @@
     )
 
     assert any("desk" in term for term in merged)
-<<<<<<< HEAD
-=======
     assert any("runner" in term for term in merged)
->>>>>>> 5f393f77
 
 
 def test_selector_terms_retained_when_overlapping_transcript():
@@ -655,12 +637,7 @@
         targeted_queries,
         cap=video_processor.SEGMENT_REFINEMENT_MAX_TERMS,
     )
-<<<<<<< HEAD
-    for term in expected:
-        assert term in queries_used
-=======
     assert queries_used == expected
->>>>>>> 5f393f77
 
     logged_queries = [
         event
@@ -670,10 +647,4 @@
     assert logged_queries, "expected queries event"
     queries_event = logged_queries[0]
     assert queries_event["source"] == "llm_segment_json"
-<<<<<<< HEAD
-    for term in expected:
-        assert term in queries_event["queries"]
-
-=======
-    assert queries_event["queries"] == expected
->>>>>>> 5f393f77
+    assert queries_event["queries"] == expected