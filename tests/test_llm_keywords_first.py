import importlib.machinery
import json
import logging
import sys
from types import MethodType, ModuleType, SimpleNamespace

import pytest

from pipeline_core import llm_service
from pipeline_core import fetchers as pipeline_fetchers


if "cv2" not in sys.modules:
    cv2_stub = ModuleType("cv2")
    cv2_stub.cvtColor = lambda *args, **kwargs: None
    cv2_stub.Canny = lambda *args, **kwargs: []
    cv2_stub.findContours = lambda *args, **kwargs: ([], [])
    cv2_stub.moments = lambda *args, **kwargs: []
    cv2_stub.contourArea = lambda *args, **kwargs: 0
    cv2_stub.resize = lambda *args, **kwargs: None
    cv2_stub.COLOR_RGB2GRAY = 0
    cv2_stub.RETR_EXTERNAL = 0
    cv2_stub.CHAIN_APPROX_SIMPLE = 0
    cv2_stub.INTER_LANCZOS4 = 0
    cv2_stub.__spec__ = importlib.machinery.ModuleSpec("cv2", loader=None)
    sys.modules["cv2"] = cv2_stub

if "moviepy.editor" not in sys.modules:
    moviepy_module = ModuleType("moviepy")
    editor_stub = ModuleType("moviepy.editor")

    class _ClipStub:  # pragma: no cover - lightweight placeholder
        def __init__(self, *args, **kwargs):
            pass

    editor_stub.VideoFileClip = _ClipStub
    editor_stub.TextClip = _ClipStub
    editor_stub.CompositeVideoClip = _ClipStub
    moviepy_module.editor = editor_stub
    sys.modules["moviepy"] = moviepy_module
    sys.modules["moviepy.editor"] = editor_stub

import video_processor


def test_keywords_prompt_schema():
    prompt = llm_service._build_keywords_prompt("Example transcript", "en")
    assert "Return ONLY one JSON object with keys: broll_keywords, queries." in prompt
    assert "broll_keywords: 8-12 visual noun phrases" in prompt
    assert "queries: 8-12 short, filmable search queries" in prompt
    assert "hashtags" not in prompt.lower()


<<<<<<< HEAD
def test_concretize_queries_rewrites_broad_terms():
    raw_terms = ["Hands grasping energy", "Self reward action"]
    concretized = llm_service._concretize_queries(raw_terms)
    lowered = [term.lower() for term in concretized]
    assert lowered, "expected concretized queries"
    assert "hands grasping energy" not in lowered
    assert any("hands" in term or "athlete" in term for term in lowered)
    assert any("reward" in term or "celebr" in term for term in lowered)


def test_concretize_queries_maps_research_to_lab_context():
    raw_terms = ["research motivation study"]
    concretized = llm_service._concretize_queries(raw_terms)
    lowered = [term.lower() for term in concretized]
    assert any("scientist" in term or "lab" in term for term in lowered)
    assert all("research" not in term or len(term.split()) >= 2 for term in lowered)


=======
>>>>>>> 5f393f77
def test_json_metadata_prompt_mentions_viral_requirements():
    prompt = llm_service._build_json_metadata_prompt("Segment sur la motivation et la discipline")
    assert "style TikTok" in prompt
    assert "emojis" in prompt
    assert "tableau de 8 à 12 requêtes" in prompt


def test_non_empty_keywords(monkeypatch):
    monkeypatch.setenv("PIPELINE_LLM_KEYWORDS_FIRST", "1")
    monkeypatch.setenv("PIPELINE_LLM_DISABLE_HASHTAGS", "1")

    payload = {
        "title": "Short Title",
        "description": "Short description",
        "queries": ["studio lighting"],
        "broll_keywords": ["modern office"],
    }

    def fake_generate(prompt: str, **kwargs):
        return payload, {"response": json.dumps(payload)}, len(json.dumps(payload))

    monkeypatch.setattr(llm_service, "_ollama_generate_json", fake_generate)

    transcript = "Marketing teams discuss growth strategies, customer journeys, analytics dashboards, and product demos."
    result = llm_service.generate_metadata_as_json(transcript)

    assert result["title"] == "Short Title"
    assert result["description"] == "Short description"
    assert len(result["queries"]) >= 8
    assert len(result["broll_keywords"]) >= 8
    assert result["queries"][0] == "studio lighting"
    assert result["broll_keywords"][0] == "modern office"


def test_secondary_prompt_recovers_summary(monkeypatch):
    monkeypatch.setenv("PIPELINE_LLM_KEYWORDS_FIRST", "1")
    monkeypatch.delenv("PIPELINE_LLM_DISABLE_HASHTAGS", raising=False)
    monkeypatch.setenv("PIPELINE_LLM_DISABLE_HASHTAGS", "0")

    keywords_payload = {
        "broll_keywords": [
            "reward journal writing",
            "personal milestone tracker",
            "focused breathing practice",
            "motivational vision board",
            "celebration fist pump",
            "goal progress checklist",
            "calm morning planning",
            "intrinsic motivation walk",
        ],
        "queries": [
            "personal motivation focus",
            "self reward routine",
            "intrinsic drive habits",
            "goal celebration moment",
            "progress tracking journal",
            "mindful reward ritual",
            "achievement reflection time",
            "positive reinforcement habit",
        ],
    }

    def fake_generate(prompt: str, **kwargs):
        raw = json.loads(json.dumps(keywords_payload))
        return raw, raw, len(json.dumps(raw))

    fallback_payload = {
        "title": "Intrinsic Motivation Momentum",
        "description": "Build unstoppable discipline by celebrating every personal win.",
        "hashtags": [
            "#motivation",
            "#selfgrowth",
            "#productivity",
            "#mindset",
            "#success",
            "#habits",
        ],
        "broll_keywords": [
            "fallback reward moment",
            "fallback goal focus",
            "fallback journal writing",
            "fallback mindset reset",
            "fallback celebration smile",
            "fallback planning shot",
            "fallback reflection desk",
            "fallback sunrise walk",
        ],
        "queries": [
            "fallback reward focus",
            "fallback self discipline",
            "fallback motivation habit",
            "fallback progress ritual",
            "fallback success mindset",
            "fallback positive journey",
            "fallback goal tracker",
            "fallback achievement focus",
        ],
    }

    def fake_json(prompt: str, **kwargs):
        return json.loads(json.dumps(fallback_payload))

    monkeypatch.setattr(llm_service, "_ollama_generate_json", fake_generate)
    monkeypatch.setattr(llm_service, "_ollama_json", fake_json)

    transcript = "Celebrating small wins keeps internal motivation strong and builds powerful habits over time."
    result = llm_service.generate_metadata_as_json(transcript)

    assert result["title"] == fallback_payload["title"]
    assert result["description"] == fallback_payload["description"]
    assert result["hashtags"][: len(fallback_payload["hashtags"])] == fallback_payload["hashtags"]
    assert result["queries"] == keywords_payload["queries"]
    assert result["broll_keywords"] == keywords_payload["broll_keywords"]


def test_keywords_first_failure_falls_back_to_rich_prompt(monkeypatch):
    monkeypatch.setenv("PIPELINE_LLM_KEYWORDS_FIRST", "1")

    def failing_generate(*_args, **_kwargs):
        raise RuntimeError("timeout")

    fallback_payload = {
        "title": "Viral Discipline Hack",
        "description": "Reward your grind with mini wins ✨ Keep momentum high!",
        "hashtags": [
            "#motivation",
            "#discipline",
            "#grindmode",
            "#selfgrowth",
            "#successmindset",
            "#goalcrusher",
        ],
        "broll_keywords": [
            "motivated runner",
            "victory fist pump",
            "habit tracker journal",
            "focus breathing shot",
            "goal board closeup",
            "sunrise training",
            "celebration smile",
            "progress checklist",
        ],
        "queries": [
            "runner celebrating finish",
            "writing habit journal",
            "morning focus routine",
            "success celebration moment",
            "discipline motivation shot",
            "goal tracker closeup",
            "motivational pep talk",
            "victory celebration steps",
        ],
    }

    monkeypatch.setattr(llm_service, "_ollama_generate_json", failing_generate)
    monkeypatch.setattr(llm_service, "_ollama_json", lambda *_args, **_kwargs: fallback_payload)

    transcript = "Keep rewarding your effort to stay motivated and unstoppable."
    result = llm_service.generate_metadata_as_json(transcript)

    assert result["title"] == fallback_payload["title"]
    assert result["description"] == fallback_payload["description"]
    assert result["hashtags"][:6] == fallback_payload["hashtags"]
    assert result["queries"][:8] == fallback_payload["queries"][:8]
    assert result["broll_keywords"][:8] == fallback_payload["broll_keywords"][:8]


def test_generate_hints_for_segment_integrates(monkeypatch):
    monkeypatch.setenv("PIPELINE_LLM_KEYWORDS_FIRST", "1")

    expected_queries = [
        "marketing analytics dashboard",
        "team planning session",
        "customer success meeting",
        "digital strategy workshop",
        "startup founders collaboration",
        "audience engagement presentation",
        "business growth chart",
        "product demo recording",
    ]
    expected_keywords = [
        "marketing team collaboration",
        "analytics dashboard closeup",
        "customer success handshake",
        "digital workshop whiteboard",
        "startup founders meeting",
        "audience engagement speaker",
        "business growth presentation",
        "product demo studio",
    ]

    captured = {}

    def fake_segment_json(self, snippet: str, timeout_s=None, num_predict=None):
        captured["snippet"] = snippet
        return {
            "title": "Segment Title",
            "description": "Segment Description",
            "queries": expected_queries,
            "broll_keywords": expected_keywords,
        }

    monkeypatch.setattr(
        llm_service.LLMMetadataGeneratorService,
        "_segment_llm_json",
        fake_segment_json,
        raising=False,
    )

    service = llm_service.LLMMetadataGeneratorService(reuse_shared=False)
    result = service.generate_hints_for_segment(
        "The host explains marketing analytics and customer growth strategies with vivid examples.",
        0.0,
        10.0,
    )

    assert "marketing analytics" in captured["snippet"]
    assert result["title"] == "Segment Title"
    assert result["description"] == "Segment Description"
    assert result["queries"] == expected_queries
    assert result["broll_keywords"] == expected_keywords
    assert isinstance(result.get("filters"), dict)


def test_service_exposes_call_llm_and_fallbacks(monkeypatch):
    monkeypatch.setattr(
        llm_service,
        "_LAST_METADATA_KEYWORDS",
        {"values": [], "updated_at": 0.0},
        raising=False,
    )
    monkeypatch.setattr(
        llm_service,
        "_LAST_METADATA_QUERIES",
        {"values": [], "updated_at": 0.0},
        raising=False,
    )

    def fail_call_llm(self, prompt: str, max_tokens: int = 192):
        raise ValueError("timeout")

    monkeypatch.setattr(
        llm_service.LLMMetadataGeneratorService,
        "_call_llm",
        fail_call_llm,
        raising=False,
    )

    service = llm_service.LLMMetadataGeneratorService(reuse_shared=False)
    result = service.generate_hints_for_segment(
        "Marketing teams review analytics dashboards, share growth metrics, and plan new campaigns.",
        0.0,
        10.0,
    )

    queries = [query for query in result.get("queries", []) if query]
    assert len(queries) >= 4


def test_generate_hints_handles_invalid_json_with_metadata_fallback(monkeypatch):
    monkeypatch.setenv("PIPELINE_LLM_KEYWORDS_FIRST", "1")

    def broken_call_llm(self, prompt: str, max_tokens: int = 192):
        return "{not-valid-json"

    monkeypatch.setattr(
        llm_service.LLMMetadataGeneratorService,
        "_call_llm",
        broken_call_llm,
        raising=False,
    )

    service = llm_service.LLMMetadataGeneratorService(reuse_shared=False)
    service.last_metadata = {
        "queries": [
            "city skyline timelapse",
            "downtown office teamwork",
        ],
        "broll_keywords": [
            "city skyline",
            "office teamwork",
        ],
    }

    result = service.generate_hints_for_segment(
        "Marketing teams discuss analytics and customer journeys.",
        12.0,
        20.0,
    )

    queries = [query for query in result.get("queries", []) if query]
    assert queries, "expected fallback queries from metadata"
    assert result.get("source") == "metadata_keywords_fallback"
    assert all(" " in query for query in queries)


def test_generate_hints_handles_empty_llm_response_with_metadata(monkeypatch):
    monkeypatch.setenv("PIPELINE_LLM_KEYWORDS_FIRST", "1")

    monkeypatch.setattr(
        llm_service,
        "_LAST_METADATA_QUERIES",
        {"values": ["sunset beach"], "updated_at": 0.0},
        raising=False,
    )
    monkeypatch.setattr(
        llm_service,
        "_LAST_METADATA_KEYWORDS",
        {"values": ["calm ocean"], "updated_at": 0.0},
        raising=False,
    )

    def empty_call_llm(self, prompt: str, max_tokens: int = 192):
        return ""

    monkeypatch.setattr(
        llm_service.LLMMetadataGeneratorService,
        "_call_llm",
        empty_call_llm,
        raising=False,
    )

    service = llm_service.LLMMetadataGeneratorService(reuse_shared=False)
    service.last_metadata = {
        "queries": ["sunset beach"],
        "broll_keywords": ["calm ocean"],
    }

    result = service.generate_hints_for_segment(
        "The narrator describes relaxing beach visuals and ocean waves.",
        0.0,
        5.0,
    )

    queries = [query for query in result.get("queries", []) if query]
    assert queries, "expected metadata fallback queries"
    assert result.get("source") == "metadata_keywords_fallback"


def test_disable_hashtags_env_clears_result(monkeypatch):
    monkeypatch.setenv("PIPELINE_LLM_DISABLE_HASHTAGS", "1")
    monkeypatch.setattr(
        llm_service,
        "_LAST_METADATA_KEYWORDS",
        {"values": [], "updated_at": 0.0},
        raising=False,
    )
    monkeypatch.setattr(
        llm_service,
        "_LAST_METADATA_QUERIES",
        {"values": [], "updated_at": 0.0},
        raising=False,
    )

    payload = {
        "title": "Campaign Strategy",
        "description": "A quick summary of the marketing campaign roadmap.",
        "hashtags": ["#GrowthMarketing", "#CampaignLaunch"],
        "broll_keywords": [
            "marketing team meeting",
            "analytics dashboard review",
            "digital strategy planning",
            "startup founders collaboration",
            "customer journey mapping",
            "social media scheduling",
        ],
        "queries": [
            "marketing team collaboration",
            "analytics dashboard presentation",
            "digital strategy meeting",
            "startup founders planning",
            "customer journey workshop",
            "social media strategy session",
        ],
    }

    def fake_generate_json(*args, **kwargs):
        serialized = json.dumps(payload)
        return payload, {"response": serialized}, len(serialized)

    monkeypatch.setattr(llm_service, "_ollama_generate_json", fake_generate_json)

    result = llm_service.generate_metadata_as_json(
        "The host outlines a marketing campaign, reviews analytics, and discusses customer journeys."
    )

    assert result["hashtags"] == []


def test_segment_processing_uses_hint_queries_and_logs_candidate_event(monkeypatch, tmp_path, caplog):
    monkeypatch.setenv("PIPELINE_LLM_KEYWORDS_FIRST", "1")
    monkeypatch.setenv("PIPELINE_FAST_TESTS", "1")

    clips_dir = tmp_path / "clips"
    output_dir = tmp_path / "output"
    temp_dir = tmp_path / "temp"
    clips_dir.mkdir()
    output_dir.mkdir()
    temp_dir.mkdir()

    monkeypatch.setattr(video_processor.Config, "CLIPS_FOLDER", clips_dir, raising=False)
    monkeypatch.setattr(video_processor.Config, "OUTPUT_FOLDER", output_dir, raising=False)
    monkeypatch.setattr(video_processor.Config, "TEMP_FOLDER", temp_dir, raising=False)
    monkeypatch.setattr(
        video_processor.whisper,
        "load_model",
        lambda *_args, **_kwargs: SimpleNamespace(transcribe=lambda *a, **k: {}),
    )

    processor = video_processor.VideoProcessor()

    events = []

    class _DummyLogger:
        def log(self, payload):
            events.append(dict(payload))

    event_logger = _DummyLogger()
    monkeypatch.setattr(processor, "_get_broll_event_logger", lambda: event_logger)

    class _HintService:
        def generate_hints_for_segment(self, text, start, end):
            queries = [
                "marketing analytics dashboard",
                "team planning session",
                "customer journey mapping",
            ]
            source = "llm_segment"
            logging.getLogger("pipeline_core.llm_service").info(
                "[BROLL][LLM] segment=%s queries=%s (source=%s)",
                f"{start:.2f}-{end:.2f}",
                queries[:4],
                source,
            )
            return {
                "queries": queries,
                "broll_keywords": [
                    "analytics dashboard",
                    "team planning",
                ],
                "source": source,
                "filters": {"orientation": "landscape"},
            }

        def provider_fallback_queries(self, *_args, **_kwargs):
            return [], "none"

    processor._llm_service = _HintService()
    processor._derive_segment_keywords = MethodType(
        lambda self, _segment, _keywords: ["analytics", "planning"],
        processor,
    )
    processor._rank_candidate = MethodType(lambda self, *_args, **_kwargs: 0.0, processor)
    processor._download_core_candidate = MethodType(
        lambda self, *_args, **_kwargs: None,
        processor,
    )

    recorded = {}

    def fake_fetch(
        self,
        queries,
        *,
        segment_index=None,
        duration_hint=None,
        filters=None,
        segment_timeout_s=None,
    ):
        recorded["queries"] = list(queries)
        recorded["segment_index"] = segment_index
        event_logger.log(
            {
                "event": "broll_candidate_evaluated",
                "provider": "stub",
                "segment": segment_index,
                "count": len(recorded["queries"]),
            }
        )
        return []

    monkeypatch.setattr(
        pipeline_fetchers.FetcherOrchestrator,
        "fetch_candidates",
        fake_fetch,
        raising=False,
    )
    monkeypatch.setattr(
        pipeline_fetchers.FetcherOrchestrator,
        "evaluate_candidate_filters",
        lambda self, *_args, **_kwargs: (True, None),
        raising=False,
    )

    segment = SimpleNamespace(start=0.0, end=4.0, text="Discussing marketing analytics and customer journeys")

    with caplog.at_level("INFO", logger="pipeline_core.llm_service"):
        processor._insert_brolls_pipeline_core(
            [segment],
            ["analytics", "planning"],
            subtitles=None,
            input_path=tmp_path / "input.mp4",
        )

    assert recorded.get("queries"), "expected orchestrator to receive queries"
    assert all(" " in query for query in recorded["queries"])

    candidate_events = [event for event in events if event.get("event") == "broll_candidate_evaluated"]
    assert candidate_events, "expected candidate evaluation telemetry"

    log_lines = [record.getMessage() for record in caplog.records]
    assert any("[BROLL][LLM] segment=0.00-4.00" in line for line in log_lines), "expected LLM hint log"
    assert any("marketing analytics dashboard" in line for line in log_lines)
    assert any("source=llm_segment" in line for line in log_lines)
<|MERGE_RESOLUTION|>--- conflicted
+++ resolved
@@ -51,27 +51,6 @@
     assert "hashtags" not in prompt.lower()
 
 
-<<<<<<< HEAD
-def test_concretize_queries_rewrites_broad_terms():
-    raw_terms = ["Hands grasping energy", "Self reward action"]
-    concretized = llm_service._concretize_queries(raw_terms)
-    lowered = [term.lower() for term in concretized]
-    assert lowered, "expected concretized queries"
-    assert "hands grasping energy" not in lowered
-    assert any("hands" in term or "athlete" in term for term in lowered)
-    assert any("reward" in term or "celebr" in term for term in lowered)
-
-
-def test_concretize_queries_maps_research_to_lab_context():
-    raw_terms = ["research motivation study"]
-    concretized = llm_service._concretize_queries(raw_terms)
-    lowered = [term.lower() for term in concretized]
-    assert any("scientist" in term or "lab" in term for term in lowered)
-    assert all("research" not in term or len(term.split()) >= 2 for term in lowered)
-
-
-=======
->>>>>>> 5f393f77
 def test_json_metadata_prompt_mentions_viral_requirements():
     prompt = llm_service._build_json_metadata_prompt("Segment sur la motivation et la discipline")
     assert "style TikTok" in prompt
