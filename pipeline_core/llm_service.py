"""LLM metadata helper built on top of the existing integration stack."""
from __future__ import annotations

from dataclasses import dataclass
from threading import Lock
import importlib.util
import json
import logging
import math
import os
import re
import sys
import hashlib
import traceback
from collections import Counter
from pathlib import Path
import unicodedata
import inspect
import time
import urllib.request
from typing import Any, Dict, Iterable, List, Optional, Sequence, Set, Tuple, TYPE_CHECKING

import difflib

import requests

from pydantic import BaseModel, ConfigDict, Field, ValidationError, StrictStr, conlist

from pipeline_core.configuration import tfidf_fallback_disabled_from_env
from pipeline_core.llm_providers import LLMClient, get_llm_client

try:  # Optional import – settings layer may not be available in unit stubs
    from video_pipeline.config import get_settings, load_settings, set_settings
except Exception:  # pragma: no cover - optional dependency
    get_settings = None  # type: ignore[assignment]
    load_settings = None  # type: ignore[assignment]
    set_settings = None  # type: ignore[assignment]

if TYPE_CHECKING:  # pragma: no cover - import for typing only
    from video_pipeline.config import Settings  # noqa: F401

PROJECT_ROOT = Path(__file__).resolve().parents[1]
sys.path.insert(0, str(PROJECT_ROOT))
UTILS_DIR = PROJECT_ROOT / 'utils'
if UTILS_DIR.exists():
    sys.path.insert(1, str(UTILS_DIR))
if 'utils' in sys.modules:
    del sys.modules['utils']
if UTILS_DIR.exists():
    spec = importlib.util.spec_from_file_location('utils', UTILS_DIR / '__init__.py', submodule_search_locations=[str(UTILS_DIR)])
    if spec and spec.loader:
        module = importlib.util.module_from_spec(spec)
        spec.loader.exec_module(module)
        sys.modules['utils'] = module


def _initial_fast_tests_flag() -> bool:
    if get_settings is None:
        return False
    try:
        settings = get_settings()
    except Exception:
        return False
    try:
        return bool(getattr(settings, "fast_tests"))
    except Exception:
        return False


def _load_integration_factory(initial_fast_tests: bool):
    if initial_fast_tests or not UTILS_DIR.exists():
        def _stub_integration(config=None):  # type: ignore[override]
            return object()

        return _stub_integration

    spec_pi = importlib.util.spec_from_file_location('utils.pipeline_integration', UTILS_DIR / 'pipeline_integration.py')
    if spec_pi and spec_pi.loader:
        _module_pi = importlib.util.module_from_spec(spec_pi)
        try:
            spec_pi.loader.exec_module(_module_pi)
        except ModuleNotFoundError as exc:
            missing = getattr(exc, "name", None) or str(exc)
            logging.getLogger(__name__).warning(
                "[LLM] Optional pipeline integration disabled (missing dependency: %s)",
                missing,
            )
        except Exception:
            logging.getLogger(__name__).exception(
                "[LLM] Optional pipeline integration disabled (import error)",
            )
        else:
            return _module_pi.create_pipeline_integration

    def _fallback_stub(config=None):  # type: ignore[override]
        return object()

    logging.getLogger(__name__).warning(
        "[LLM] Falling back to stub pipeline integration (module load failed)"
    )
    return _fallback_stub


FAST_TESTS = _initial_fast_tests_flag()
create_pipeline_integration = _load_integration_factory(FAST_TESTS)


logger = logging.getLogger(__name__)

# Metadata list bounds align with the LLM contract.
MIN_HASHTAGS = 6
MAX_HASHTAGS = 10
MIN_METADATA_TERMS = 8
MAX_METADATA_TERMS = 12


def _estimate_prompt_tokens(text: str) -> int:
    """Roughly estimate token usage for logging/diagnostics."""

    cleaned = text.strip()
    if not cleaned:
        return 0
    # Empirical heuristic: roughly 4 characters per token for mixed language text.
    return max(1, math.ceil(len(cleaned) / 4))


def _capture_trimmed_stack(limit: int = 6) -> str:
    """Return a trimmed stack trace string for diagnostics."""

    frames = traceback.format_stack(limit=limit + 1)
    if not frames:
        return ""
    return " | ".join(frame.strip().replace("\n", " ") for frame in frames[:-1])


class DynamicCompletionError(RuntimeError):
    """Raised when the dedicated text completion returns no usable payload."""

    def __init__(self, reason: str, *, payload: Optional[Dict[str, Any]] = None) -> None:
        self.reason = (reason or "unknown").strip() or "unknown"
        self.payload = payload
        super().__init__(f"dynamic completion failed: {self.reason}")


class TfidfFallbackDisabled(RuntimeError):
    """Raised when TF-IDF fallback is disabled for the current run."""

    def __init__(self, message: str) -> None:
        super().__init__(message)
        self.reason = message


_SHARED_LOCK: Lock = Lock()
_SHARED: LLMMetadataGeneratorService | None = None


_DEFAULT_STOP_TOKENS: Tuple[str, ...] = ("```", "\n\n\n", "END_OF_CONTEXT", "</json>")

_LAST_METADATA_KEYWORDS: Dict[str, Any] = {"values": [], "updated_at": 0.0}
_LAST_METADATA_QUERIES: Dict[str, Any] = {"values": [], "updated_at": 0.0}

_STREAM_BLOCKED: bool = False
_STREAM_BLOCK_REASON: Optional[str] = None
_LAST_SEGMENT_PATH: str = "segment_stream"
_LAST_SEGMENT_REASON: Optional[str] = None
_METADATA_DISABLE_ENV = "PIPELINE_DISABLE_DYNAMIC_SEGMENT_LLM"

_DEFAULT_OLLAMA_ENDPOINT = "http://127.0.0.1:11434"
_DEFAULT_OLLAMA_MODEL = "mistral:7b-instruct"
_DEFAULT_OLLAMA_KEEP_ALIVE = "5m"


def _keywords_first_enabled() -> bool:
    return _llm_bool("PIPELINE_LLM_KEYWORDS_FIRST", attr="keywords_first", default=True)


def _target_language_default() -> str:
    raw = _llm_string("PIPELINE_LLM_TARGET_LANG", attr="target_lang", default="en")
    cleaned = raw.strip().lower()
    return cleaned or "en"


def _hashtags_disabled() -> bool:
    return _llm_bool("PIPELINE_LLM_DISABLE_HASHTAGS", attr="disable_hashtags", default=False)


def _should_block_streaming() -> Tuple[bool, Optional[str]]:
    if _llm_bool("PIPELINE_LLM_FORCE_NON_STREAM", attr="force_non_stream", default=False):
        return True, "flag_disable"
    if _STREAM_BLOCKED:
        return True, _STREAM_BLOCK_REASON or "stream_err"
    return False, None


def _clear_stream_block() -> None:
    """Release the forced non-streaming guard."""

    global _STREAM_BLOCKED, _STREAM_BLOCK_REASON
    _STREAM_BLOCKED = False
    _STREAM_BLOCK_REASON = None


def _note_stream_failure(reason: str) -> None:
    global _STREAM_BLOCKED, _STREAM_BLOCK_REASON
    cleaned = (reason or "stream_err").strip() or "stream_err"
    if not _STREAM_BLOCKED:
        _STREAM_BLOCKED = True
        _STREAM_BLOCK_REASON = cleaned
    elif not _STREAM_BLOCK_REASON:
        _STREAM_BLOCK_REASON = cleaned


def _record_llm_path(mode: str, reason: Optional[str] = None) -> None:
    global _LAST_SEGMENT_PATH, _LAST_SEGMENT_REASON
    _LAST_SEGMENT_PATH = mode
    _LAST_SEGMENT_REASON = reason


def _current_llm_path() -> Tuple[str, Optional[str]]:
    return _LAST_SEGMENT_PATH, _LAST_SEGMENT_REASON


def _reset_stream_state_for_tests() -> None:
    _record_llm_path("segment_stream", None)
    _clear_stream_block()


def _parse_stop_tokens(value: Optional[str]) -> Sequence[str]:
    if not value:
        return _DEFAULT_STOP_TOKENS
    try:
        parsed = json.loads(value)
        if isinstance(parsed, (list, tuple)):
            tokens = [str(token).strip() for token in parsed if str(token).strip()]
            if tokens:
                return tokens
    except (TypeError, ValueError, json.JSONDecodeError):
        pass
    tokens = [token.strip() for token in value.split("|") if token.strip()]
    return tokens or _DEFAULT_STOP_TOKENS


def _ollama_json(
    prompt: str,
    *,
    model: Optional[str] = None,
    endpoint: Optional[str] = None,
    timeout_override: Optional[float] = None,
) -> Dict[str, Any]:
    """Send a prompt to Ollama and try to extract the largest JSON object."""

    prompt = (prompt or "").strip()
    if not prompt:
        return {}

    llm_cfg = _llm_settings_obj()
    default_model = "qwen2.5:7b"
    if llm_cfg is not None:
        try:
            default_model = (str(getattr(llm_cfg, "model", default_model)) or default_model).strip() or default_model
        except Exception:
            logger.debug("[LLM] Unable to read default model", exc_info=True)
    model_name = (model or _llm_string("PIPELINE_LLM_MODEL", attr="model", default=default_model)).strip() or default_model

    default_base = "http://localhost:11434"
    if llm_cfg is not None:
        try:
            candidate_base = getattr(llm_cfg, "endpoint", None) or getattr(llm_cfg, "base_url", None)
            if candidate_base:
                default_base = str(candidate_base)
        except Exception:
            logger.debug("[LLM] Unable to read LLM endpoint", exc_info=True)
    base_url = endpoint or _llm_string(
        "PIPELINE_LLM_ENDPOINT",
        "PIPELINE_LLM_BASE_URL",
        "OLLAMA_HOST",
        attr="endpoint",
        default=default_base,
    )
    if not base_url.strip() and llm_cfg is not None:
        try:
            base_url = str(getattr(llm_cfg, "base_url", default_base))
        except Exception:
            base_url = default_base
    base_url = base_url.strip() or default_base
    url = f"{base_url.rstrip('/')}/api/generate"

    if timeout_override is not None:
        try:
            timeout = max(1.0, float(timeout_override))
        except (TypeError, ValueError):
            timeout = _llm_float("PIPELINE_LLM_TIMEOUT_S", attr="timeout_stream_s", default=60.0, minimum=1.0)
    else:
        timeout = _llm_float("PIPELINE_LLM_TIMEOUT_S", attr="timeout_stream_s", default=60.0, minimum=1.0)
    num_predict = _llm_int("PIPELINE_LLM_NUM_PREDICT", attr="num_predict", default=256, minimum=1)
    temperature = _llm_float("PIPELINE_LLM_TEMP", attr="temperature", default=0.3, minimum=0.0)
    top_p = _llm_float("PIPELINE_LLM_TOP_P", attr="top_p", default=0.9, minimum=0.0)

    payload: Dict[str, Any] = {
        "model": model_name,
        "prompt": prompt,
        "format": "json",
        "stream": False,
        "options": {
            "num_predict": num_predict,
            "temperature": temperature,
            "top_p": max(0.0, min(1.0, top_p)),
        },
    }

    started = time.perf_counter()

    try:
        response = requests.post(url, json=payload, timeout=timeout)
        response.raise_for_status()
    except requests.Timeout:
        logger.warning(
            "[LLM] Ollama request timed out",
            extra={"model": model_name, "duration_s": round(time.perf_counter() - started, 3)},
        )
        return {}
    except requests.RequestException as exc:
        logger.warning(
            "[LLM] Ollama request failed",
            extra={"model": model_name, "error": str(exc)},
        )
        return {}

    response_text = response.text or ""
    try:
        payload_json = response.json()
    except ValueError:
        payload_json = None

    candidates: List[str] = []
    if isinstance(payload_json, dict):
        # Common Ollama schema: {"response": "..."}
        for key in ("response", "content", "data", "message", "result", "metadata"):
            value = payload_json.get(key)
            if isinstance(value, dict):
                return value
            if isinstance(value, str) and value.strip():
                candidates.append(value)
        if not candidates:
            try:
                serialised = json.dumps(payload_json)
            except Exception:
                serialised = ""
            if serialised:
                candidates.append(serialised)
    if response_text and response_text not in candidates:
        candidates.append(response_text)

    best_match: Dict[str, Any] = {}
    best_length = -1
    pattern = re.compile(r"\{.*?\}", re.DOTALL)
    for chunk in candidates:
        if not chunk:
            continue
        for match in pattern.finditer(chunk):
            snippet = match.group(0)
            try:
                parsed = json.loads(snippet)
            except (TypeError, ValueError, json.JSONDecodeError):
                continue
            if isinstance(parsed, dict) and len(snippet) > best_length:
                best_match = parsed
                best_length = len(snippet)

    return best_match if best_match else {}


# --- Robust JSON extraction from LLM responses -------------------------------
def _safe_parse_json(s: str) -> Dict[str, Any]:
    """Extract the first valid JSON object from text; return {} on failure."""

    if not isinstance(s, str):
        return {}
    try:
        return json.loads(s)
    except Exception:
        pass
    start = s.find('{')
    if start < 0:
        return {}
    depth = 0
    for idx, ch in enumerate(s[start:], start):
        if ch == '{':
            depth += 1
        elif ch == '}':
            depth -= 1
            if depth == 0:
                snippet = s[start:idx + 1]
                try:
                    return json.loads(snippet)
                except Exception:
                    break
    return {}


# --- Query sanitization & augmentation ---------------------------------------
BANNED_GENERIC = {
    "that",
    "this",
    "it",
    "they",
    "we",
    "you",
    "thing",
    "stuff",
    "very",
    "just",
    "really",
    "show",
    "shows",
    "showing",
    "displaying",
}

BANNED_PROVIDER_NOISE = {
    "stock",
    "footage",
    "b-roll",
    "broll",
    "roll",
    "cinematic",
    "timelapse",
    "background",
    "background footage",
    "visual",
    "visuals",
    "clip",
    "clips",
    "video",
    "videos",
    "shot",
    "shots",
    "scene",
    "scenes",
    "sequence",
    "sequences",
    "demonstration",
    "demonstrations",
    "visualization",
    "visualizations"
}

BANNED_ALL = BANNED_GENERIC | BANNED_PROVIDER_NOISE


def compile_token_blocklist_regex(terms: Iterable[str]) -> re.Pattern:
    escaped: List[str] = []
    for term in terms:
        if term is None:
            continue
        text = str(term).strip()
        if not text:
            continue
        escaped.append(re.escape(text))
    if not escaped:
        return re.compile(r'^\b$')
    pattern = r'\b(?:' + '|'.join(escaped) + r')\b'
    return re.compile(pattern, flags=re.IGNORECASE | re.UNICODE)


RX_BANNED = compile_token_blocklist_regex(BANNED_ALL)


def remove_blocklisted_tokens(text: str, pattern: Optional[re.Pattern] = None) -> str:
    if text is None:
        return ''
    rx = pattern or RX_BANNED
    try:
        cleaned = rx.sub(' ', str(text))
    except re.error:
        return str(text)
    return re.sub(r'\s+', ' ', cleaned).strip()



# Normalise extended Latin letters without regex ranges to avoid Windows mojibake errors.
_BASIC_LATIN_CODEPOINT_RANGES: Tuple[Tuple[int, int], ...] = (
    (ord('0'), ord('9')),
    (ord('A'), ord('Z')),
    (ord('a'), ord('z')),
    (0x00C0, 0x00D6),
    (0x00D8, 0x00F6),
    (0x00F8, 0x00FF),
)

_EXTRA_TOKEN_CHARS: Set[str] = {"'", "-"}


def _is_basic_latin_char(ch: str) -> bool:
    code = ord(ch)
    for start, end in _BASIC_LATIN_CODEPOINT_RANGES:
        if start <= code <= end:
            return True
    return False


def _filter_basic_latin(text: str) -> str:
    return ''.join(ch for ch in text if _is_basic_latin_char(ch))


def _split_basic_latin_runs(text: str, *, keep: Set[str] | None = None) -> List[str]:
    allowed_extras = keep or set()
    runs: List[str] = []
    buffer: List[str] = []
    for ch in text:
        if _is_basic_latin_char(ch) or ch in allowed_extras:
            buffer.append(ch)
        elif buffer:
            runs.append(''.join(buffer))
            buffer.clear()
    if buffer:
        runs.append(''.join(buffer))
    return runs


_NEGATIVE_QUERY_TERMS: Set[str] = {
    "visual",
    "visuals",
    "clip",
    "clips",
    "video",
    "videos",
    "shot",
    "shots",
    "scene",
    "scenes",
    "sequence",
    "sequences",
    "demonstration",
    "demonstrations",
    "visualization",
    "visualizations",
}

_CONCRETIZE_RULES: Tuple[Tuple[re.Pattern[str], Tuple[str, ...]], ...] = (
    (
        re.compile(r"\binternal rewards?\b", flags=re.IGNORECASE),
<<<<<<< HEAD
        (
            "reward journal writing",
            "celebration fist pump",
            "motivated athlete celebrating",
        ),
    ),
    (
        re.compile(r"\bself rewards?\b|\breward system\b|\bintrinsic rewards?\b", flags=re.IGNORECASE),
        (
            "self reward checklist",
            "celebrating small win",
            "reward jar treat",
        ),
    ),
    (
        re.compile(r"\bresearch\b|\bscientific\b|\bstudy\b|\blaborator(?:y|ies)\b", flags=re.IGNORECASE),
        (
            "scientist using microscope",
            "research team discussion",
            "lab technician writing notes",
        ),
    ),
    (
        re.compile(r"\bhands (?:manipulating|generating) energy\b", flags=re.IGNORECASE),
        (
            "hands holding neon light",
            "hands touching plasma globe",
            "hands lifting glowing orb",
        ),
    ),
    (
        re.compile(r"\bhands (?:grasping|building|manipulating|generating|operating)\b", flags=re.IGNORECASE),
        (
            "hands assembling device",
            "focus breathing exercise",
            "motivated athlete lacing shoes",
        ),
    ),
    (
        re.compile(r"\bhands practicing\b", flags=re.IGNORECASE),
        (
            "hands arranging sticky notes",
            "hands closeup detail",
            "hands adjusting wristwatch",
        ),
    ),
    (
        re.compile(r"\bself[- ]control\b|\bcontrol focus\b|\bsteady focus\b|\bregulate\b", flags=re.IGNORECASE),
        (
            "person meditating indoors",
            "deep breathing exercise",
            "calm yoga focus",
        ),
=======
        ("reward journal writing", "celebration fist pump", "deep breath at window"),
>>>>>>> 5f393f77
    ),
    (
        re.compile(r"\bmindset shifts?\b|\bconceptual mapping\b", flags=re.IGNORECASE),
        ("whiteboard planning", "sticky notes wall", "drawing flowchart"),
    ),
    (
        re.compile(r"\btime passing\b|\bduration\b", flags=re.IGNORECASE),
        ("clock close up", "sunset sky", "hourglass closeup"),
    ),
    (
<<<<<<< HEAD
        re.compile(r"\bdesk practicing\b|\bdesk working\b", flags=re.IGNORECASE),
        (
            "vision board planning",
            "goal journal writing",
            "laptop typing focus",
        ),
    ),
    (
        re.compile(r"\benergy\b|\benergised\b|\benergized\b|\bnoradrenaline\b|\badrenaline\b", flags=re.IGNORECASE),
        (
            "athlete explosive sprint",
            "brain neuron activity",
            "sunrise training run",
        ),
    ),
    (
        re.compile(r"\bhuman practicing\b", flags=re.IGNORECASE),
        (
            "person meditating room",
            "human breathing exercise",
            "person stretching warmup",
        ),
    ),
    (
        re.compile(r"\bintensit(?:y|ies)\b|\bfocus\b|\bconcentration\b", flags=re.IGNORECASE),
        (
            "focused eyes closeup",
            "steady breathing exercise",
            "boxing training",
        ),
    ),
    (
        re.compile(r"\bpath\b|\bjourney\b|\btrajectory\b", flags=re.IGNORECASE),
        (
            "hiker on forest trail",
            "city bridge walk",
            "runner on track",
        ),
    ),
    (
        re.compile(r"\bmotivation\b|\bdrive\b|\bgoal achievement\b|\bpersonal goals?\b", flags=re.IGNORECASE),
        (
            "motivational speaker stage",
            "runner start line",
            "goal planner journal",
        ),
=======
        re.compile(r"\benergy\b|\benergised\b|\benergized\b", flags=re.IGNORECASE),
        ("sunrise training run", "powerlines closeup", "spark plug closeup"),
    ),
    (
        re.compile(r"\badrenaline\b|\bintensit(?:y|ies)\b|\bfocus\b", flags=re.IGNORECASE),
        ("focused eyes closeup", "steady breathing exercise", "boxing training"),
>>>>>>> 5f393f77
    ),
)

_CONCEPT_FALLBACKS: Tuple[str, ...] = (
    "goal planner journal",
    "motivation quote wall",
    "focus breathing exercise",
    "sunrise training run",
<<<<<<< HEAD
    "motivational coach pep talk",
    "scientist using microscope",
    "celebration fist pump",
=======
>>>>>>> 5f393f77
)

_DEFAULT_CONCRETE_QUERIES: Tuple[str, ...] = (
    "goal planner journal",
    "motivational quote wall",
<<<<<<< HEAD
    "scientist using microscope",
    "sunrise training run",
)

_TRAILING_QUERY_STOPWORDS: Tuple[str, ...] = (
    "at",
    "in",
    "on",
    "to",
    "for",
    "with",
    "of",
    "the",
    "a",
    "an",
)

=======
    "celebration fist pump",
    "sunrise training run",
)

_TRAILING_QUERY_STOPWORDS: Tuple[str, ...] = (
    "at",
    "in",
    "on",
    "to",
    "for",
    "with",
    "of",
    "the",
    "a",
    "an",
)

>>>>>>> 5f393f77
_REMOVABLE_QUERY_TOKENS: Tuple[str, ...] = (
    "showing",
    "displaying",
    "being",
    "doing",
    "having",
<<<<<<< HEAD
    "what",
    "they",
    "their",
    "them",
    "someone",
    "something",
)

_BANNED_QUERY_PHRASES: Set[str] = {
    "what they",
    "what start",
    "first thing",
    "occurs when",
}

=======
)

>>>>>>> 5f393f77

def _polish_query_phrase(text: str) -> str:
    """Strip filler tokens and trailing stopwords from a candidate query."""

    if not text:
        return ""

    tokens = [token for token in str(text).split() if token]
    if not tokens:
        return ""

    core: List[str] = []
    for token in tokens:
        if token in _REMOVABLE_QUERY_TOKENS:
            continue
        core.append(token)

    while core and core[-1] in _TRAILING_QUERY_STOPWORDS:
        core.pop()

    return " ".join(core)

_ABSTRACT_HINTS: Tuple[str, ...] = (
    "process",
    "realization",
    "formation",
    "mapping",
    "framework",
    "concept",
    "awareness",
)


def _concretize_queries(values: Sequence[str]) -> List[str]:
    """Map abstract LLM queries to concrete, filmable prompts."""

    concrete: List[str] = []
    seen: Set[str] = set()

    for raw in values or []:
        if raw is None:
            continue
        base = str(raw).strip().lower()
        if not base:
            continue
        filtered_tokens = [token for token in base.split() if token and token not in _NEGATIVE_QUERY_TERMS]
        filtered = " ".join(filtered_tokens).strip()
        target = _polish_query_phrase(filtered or base)
        if not target:
            continue
        tokens = target.split()
<<<<<<< HEAD
=======
        if len(tokens) >= 2 and not all(token in _ABSTRACT_HINTS for token in tokens):
            if target not in seen:
                concrete.append(target)
                seen.add(target)
            continue
>>>>>>> 5f393f77
        matched = False
        for pattern, replacements in _CONCRETIZE_RULES:
            if pattern.search(target):
                for replacement in replacements[:2]:
                    polished = _polish_query_phrase(replacement)
                    if polished and polished not in seen:
                        concrete.append(polished)
                        seen.add(polished)
                matched = True
                break
        if matched:
            continue
        if len(tokens) >= 2 and not all(token in _ABSTRACT_HINTS for token in tokens):
            if target not in seen:
                concrete.append(target)
                seen.add(target)
            continue
        if any(hint in target for hint in _ABSTRACT_HINTS):
            for replacement in _CONCEPT_FALLBACKS[:2]:
                polished = _polish_query_phrase(replacement)
                if polished and polished not in seen:
                    concrete.append(polished)
                    seen.add(polished)
            continue
        if target and target not in seen:
            concrete.append(target)
            seen.add(target)

    if not concrete:
        for replacement in _DEFAULT_CONCRETE_QUERIES:
            polished = _polish_query_phrase(replacement)
            if polished and polished not in seen:
                concrete.append(polished)
                seen.add(polished)
    return concrete


def strip_banned(text: str) -> str:
    return remove_blocklisted_tokens(text or '', RX_BANNED)


def _sanitize_queries(
    queries: Sequence[str],
    *,
    min_words: int = 2,
    max_words: int = 4,
    max_len: Optional[int] = 12,
) -> List[str]:
    limit = max_len if isinstance(max_len, int) and max_len > 0 else None
    cleaned: List[str] = []
    seen: Set[str] = set()
    for raw in queries or []:
        candidate = remove_blocklisted_tokens(str(raw or ''), RX_BANNED)
        candidate = re.sub(r'\s+', ' ', candidate).strip().lower()
        candidate = _polish_query_phrase(candidate)
        if not candidate:
            continue
        if candidate in _BANNED_QUERY_PHRASES:
            continue
        words = candidate.split()
        if len(words) < min_words or len(words) > max_words:
            continue
        if all(word in _STOPWORDS_EN for word in words):
            continue
        if any(word in _GENERIC_TERMS for word in words):
            continue
        key = candidate.lower()
        if not key or key in seen:
            continue
        seen.add(key)
        cleaned.append(candidate)
        if limit is not None and len(cleaned) >= limit:
            break
    return cleaned

SEGMENT_JSON_PROMPT = (
    "You are a JSON API. Return ONLY one JSON object with keys: broll_keywords, queries. "
    "broll_keywords: 8–12 visual noun phrases (2–3 words), concrete and shootable. "
    "queries: 8–12 short, filmable search queries (2–4 words), provider-friendly. "
<<<<<<< HEAD
    "Make every query a tangible subject or action that mirrors the transcript (people, props, locations, lab work, training, meditation, celebrations). "
    "Tie queries to nouns or verbs from the transcript — if it mentions research, science, energy, discipline, or control, include those exact contexts. "
=======
    "Make every query a tangible subject or action (people, hands, props, places). "
>>>>>>> 5f393f77
    "Never end queries with filler like 'at', 'in', 'with', 'of'. Do not use words such as 'showing', 'displaying', 'scene', 'shot'. "
    "Banned tokens: that, this, it, they, we, you, thing, stuff, very, just, really, stock, footage, b-roll, broll, roll, cinematic, timelapse, background, background footage. "
    "Segment transcript:\n{segment_text}"
)


_QUERY_SYNONYMS: Dict[str, List[str]] = {
    "running": ["jogging", "sprinting"],
    "workout": ["gym weights", "barbell training"],
    "typing": ["keyboard typing", "typing at desk"],
    "planning": ["whiteboard planning", "sticky notes planning"],
    "coffee": ["coffee brewing", "pour over coffee"],
}

def _augment_with_synonyms(queries: Sequence[str], *, max_extra_per: int = 1, limit: int = 12) -> List[str]:
    """Add 0–1 short synonym per base query from a static table, capped by ``limit``."""

    out: List[str] = []
    seen: Set[str] = set()
    for q in queries or []:
        cand = " ".join(str(q).split()).lower()
        if not cand or cand in seen:
            continue
        seen.add(cand)
        out.append(cand)
        key = cand.split()[0]
        added = 0
        for syn in _QUERY_SYNONYMS.get(key, []):
            s = " ".join(str(syn).split()).lower()
            if s in seen:
                continue
            seen.add(s)
            out.append(s)
            added += 1
            if added >= max_extra_per or len(out) >= limit:
                break
        if len(out) >= limit:
            break
    return out[:limit]

def _coerce_ollama_json(payload: Any) -> Dict[str, Any]:
    """Best-effort conversion of Ollama responses into dictionaries."""

    if isinstance(payload, dict):
        return payload

    if isinstance(payload, str):
        text = payload.strip()
        if not text:
            return {}

        if text.startswith('"') and text.endswith('"'):
            try:
                unescaped = json.loads(text)
            except json.JSONDecodeError:
                unescaped = None
            if isinstance(unescaped, str) and unescaped:
                text = unescaped.strip()

        fence_match = re.search(r"```(?:json)?\s*(.*?)```", text, re.DOTALL | re.IGNORECASE)
        if fence_match:
            fenced = fence_match.group(1).strip()
            if fenced:
                text = fenced

        parsed = _safe_parse_json(text)
        if isinstance(parsed, dict) and parsed:
            return parsed

        snippet = _first_balanced_json_block(text)
        if snippet:
            try:
                parsed_snippet = json.loads(snippet)
            except json.JSONDecodeError:
                parsed_snippet = None
            if isinstance(parsed_snippet, dict) and parsed_snippet:
                return parsed_snippet

        parsed = _extract_json_braces(text)
        if isinstance(parsed, dict) and parsed:
            return parsed

        try:
            parsed_direct = json.loads(text)
        except (TypeError, ValueError, json.JSONDecodeError):
            parsed_direct = None
        if isinstance(parsed_direct, dict) and parsed_direct:
            return parsed_direct

    return {}


def _extract_json_braces(text: str) -> Dict[str, Any]:
    """Fallback extraction that keeps searching for balanced ``{...}`` blocks."""

    if not isinstance(text, str):
        return {}

    match = re.search(r"\{.*\}", text, re.DOTALL)
    if match:
        snippet = match.group(0)
        try:
            return json.loads(snippet)
        except Exception:
            pass

    start = -1
    depth = 0
    for idx, ch in enumerate(text):
        if ch == "{":
            if depth == 0:
                start = idx
            depth += 1
        elif ch == "}":
            if depth:
                depth -= 1
                if depth == 0 and start >= 0:
                    snippet = text[start : idx + 1]
                    try:
                        return json.loads(snippet)
                    except Exception:
                        start = -1
    return {}


def _first_balanced_json_block(text: str) -> Optional[str]:
    """Return the first balanced JSON object found in ``text`` if possible."""

    if not isinstance(text, str):
        return None

    start_match = re.search(r"\{", text)
    if not start_match:
        return None

    start_idx = start_match.start()
    depth = 0
    in_string = False
    escape = False

    for idx in range(start_idx, len(text)):
        ch = text[idx]
        if in_string:
            if escape:
                escape = False
            elif ch == "\\":
                escape = True
            elif ch == '"':
                in_string = False
            continue

        if ch == '"':
            in_string = True
        elif ch == "{":
            depth += 1
        elif ch == "}":
            if depth:
                depth -= 1
                if depth == 0:
                    return text[start_idx : idx + 1]

    return None


def _env_to_bool(value: Optional[str]) -> Optional[bool]:
    if value is None:
        return None
    normalized = value.strip().lower()
    if not normalized:
        return None
    if normalized in {"1", "true", "yes", "on"}:
        return True
    if normalized in {"0", "false", "no", "off"}:
        return False
    return None


def _normalise_string(value: Any) -> str:
    if value is None:
        return ""
    if isinstance(value, str):
        return value.strip()
    return str(value).strip()


def _as_list(value: Any) -> List[str]:
    if value is None:
        return []
    if isinstance(value, str):
        candidates = re.split(r"[\n,]+", value)
    elif isinstance(value, dict):
        candidates = list(value.values())
    else:
        try:
            candidates = list(value)
        except TypeError:
            candidates = [value]
    normalised: List[str] = []
    for candidate in candidates:
        if candidate is None:
            continue
        text = candidate.strip() if isinstance(candidate, str) else str(candidate).strip()
        if text:
            normalised.append(text)
    return normalised


def _normalise_string_list(value: Any) -> List[str]:
    seen: set[str] = set()
    result: List[str] = []
    for item in _as_list(value):
        if item in seen:
            continue
        seen.add(item)
        result.append(item)
    return result


def _normalise_hashtags(value: Any) -> List[str]:
    hashtags = []
    for tag in _normalise_string_list(value):
        cleaned = tag.strip()
        if not cleaned:
            continue
        if " " in cleaned:
            cleaned = cleaned.replace(" ", "")
        if not cleaned.startswith("#"):
            cleaned = "#" + cleaned.lstrip("#")
        if cleaned not in hashtags:
            hashtags.append(cleaned)
    return hashtags


def _strip_accents(text: str) -> str:
    if not isinstance(text, str):
        return ""
    normalized = unicodedata.normalize("NFKD", text)
    return "".join(ch for ch in normalized if not unicodedata.combining(ch))


def _normalise_provider_terms(
    values: Iterable[str],
    *,
    target_lang: Optional[str] = None,
) -> List[str]:
    language = (target_lang or "").strip().lower() or _target_language_default()
    language = (language or "").strip().lower()
    english_aliases = {
        "en",
        "en-us",
        "en-gb",
        "en-ca",
        "en-au",
        "en_us",
        "en_gb",
        "en_ca",
        "en_au",
        "english",
    }
    is_english = language in english_aliases

    normalised: List[str] = []
    seen: Set[str] = set()

    for raw in _normalise_string_list(values):
        if not raw:
            continue
        base = _strip_accents(raw)
        if not base:
            continue
        cleaned = re.sub(r"[^0-9A-Za-z]+", " ", base)
        tokens = [token for token in cleaned.lower().split() if token]
        if is_english:
            tokens = [token for token in tokens if len(token) >= 3 and token not in _STOPWORDS_EN]
        if not tokens:
            continue
        term = " ".join(tokens)
        if term not in seen:
            seen.add(term)
            normalised.append(term)

    return normalised


def _normalise_search_terms(
    terms: Sequence[str],
    *,
    target_lang: Optional[str] = None,
) -> List[str]:
    language = (target_lang or "").split("-")[0].strip().lower()
    stopwords = _BASIC_STOPWORDS.get(language, set())

    normalised: List[str] = []
    seen: Set[str] = set()

    for candidate in _normalise_string_list(terms):
        base = _strip_accents(candidate)
        if not base:
            continue
        cleaned = re.sub(r"[^0-9A-Za-z]+", " ", base)
        tokens: List[str] = []
        for token in cleaned.lower().split():
            if len(token) < 3:
                continue
            if stopwords and token in stopwords:
                continue
            tokens.append(token)
        if not tokens:
            continue
        phrase = " ".join(tokens)
        if phrase and phrase not in seen:
            seen.add(phrase)
            normalised.append(phrase)

    return normalised


def _default_metadata_payload() -> Dict[str, Any]:
    return {
        "title": "Auto-generated Clip Title",
        "description": "Auto-generated description from transcript.",
        "hashtags": [],
        "broll_keywords": [],
        "queries": [],
    }


def _empty_metadata_payload() -> Dict[str, Any]:
    return {
        "title": "",
        "description": "",
        "hashtags": [],
        "broll_keywords": [],
        "queries": [],
    }


def _hashtags_from_keywords(keywords: Sequence[str], *, limit: int = MAX_HASHTAGS) -> List[str]:
    tags: List[str] = []
    seen: set[str] = set()
    for keyword in _as_list(keywords):
        keyword_text = str(keyword or '')
        cleaned = _filter_basic_latin(keyword_text)
        if not cleaned:
            continue
        hashtag = "#" + cleaned
        lower = hashtag.lower()
        if lower in seen:
            continue
        seen.add(lower)
        tags.append(hashtag)
        if len(tags) >= limit:
            break
    return tags


def _resolve_ollama_endpoint(endpoint: Optional[str]) -> str:
    if endpoint:
        base_url = endpoint
    else:
        default_base = _DEFAULT_OLLAMA_ENDPOINT
        llm_cfg = _llm_settings_obj()
        if llm_cfg is not None:
            try:
                candidate = getattr(llm_cfg, "endpoint", None) or getattr(llm_cfg, "base_url", None)
                if candidate:
                    default_base = str(candidate)
            except Exception:
                logger.debug("[LLM] Unable to resolve cached endpoint", exc_info=True)
        base_url = _llm_string(
            "PIPELINE_LLM_ENDPOINT",
            "PIPELINE_LLM_BASE_URL",
            "OLLAMA_HOST",
            attr="endpoint",
            default=default_base,
        )
        if not base_url.strip() and llm_cfg is not None:
            try:
                base_url = str(getattr(llm_cfg, "base_url", default_base))
            except Exception:
                base_url = default_base
    base_url = (base_url or _DEFAULT_OLLAMA_ENDPOINT).strip()
    return base_url.rstrip("/") or _DEFAULT_OLLAMA_ENDPOINT


def _resolve_ollama_model(model: Optional[str]) -> str:
    if model:
        candidate = model
    else:
        candidate = _llm_string("PIPELINE_LLM_MODEL", "OLLAMA_MODEL", attr="model", default=_DEFAULT_OLLAMA_MODEL)
    candidate = (candidate or _DEFAULT_OLLAMA_MODEL).strip()
    return candidate or _DEFAULT_OLLAMA_MODEL


def _resolve_keep_alive(value: Optional[str]) -> Optional[str]:
    raw = value
    if raw is None:
        raw = _llm_string("PIPELINE_LLM_KEEP_ALIVE", attr="keep_alive", default=_DEFAULT_OLLAMA_KEEP_ALIVE)
    cleaned = (raw or "").strip()
    return cleaned or None


def _metadata_transcript_limit() -> int:
    limit: Optional[int] = None
    llm_cfg = _llm_settings_obj()
    if llm_cfg is not None:
        try:
            candidate = getattr(llm_cfg, "json_transcript_limit", None)
            if candidate is not None:
                limit = int(candidate)
        except (TypeError, ValueError):
            limit = None
        except Exception:
            logger.debug("[LLM] Unable to read json_transcript_limit", exc_info=True)
    if limit is None:
        limit = 5500
    return max(500, limit)


_FALLBACK_STOPWORDS: set[str] = {
    "the",
    "a",
    "an",
    "to",
    "of",
    "in",
    "on",
    "for",
    "and",
    "or",
    "but",
    "with",
    "from",
    "by",
    "as",
    "is",
    "are",
    "be",
    "was",
    "were",
    "it",
    "its",
    "this",
    "that",
    "those",
    "these",
    "you",
    "your",
    "we",
    "they",
    "their",
    "there",
    "have",
    "has",
    "had",
    "will",
    "can",
    "should",
    "would",
    "could",
    "just",
    "really",
    "like",
    "about",
    "into",
    "over",
    "some",
    "very",
}

_DEFAULT_FALLBACK_PHRASES: List[str] = [
    "motivational speaker on stage",
    "business team brainstorming",
    "audience applauding event",
    "closeup writing notes",
    "hands typing on laptop",
    "city skyline at sunset",
    "coach guiding athlete",
    "doctor consulting patient",
    "scientist working laboratory",
    "students listening in class",
    "team celebrating success",
    "entrepreneur pitching investors",
]


_BASIC_STOPWORDS: Dict[str, Set[str]] = {
    "en": set(_FALLBACK_STOPWORDS),
    "fr": {
        "le",
        "la",
        "les",
        "des",
        "une",
        "un",
        "dans",
        "avec",
        "pour",
        "mais",
        "plus",
        "sans",
        "tout",
        "tous",
        "toute",
        "toutes",
        "cela",
        "cette",
        "ces",
        "comme",
        "elles",
        "ils",
        "nous",
        "vous",
        "sont",
        "est",
        "avoir",
        "etre",
    },
}

_PROVIDER_QUERY_TEMPLATES: Tuple[str, ...] = (
    "{kw} stock b-roll",
    "{kw} stock footage",
    "{kw} cinematic b-roll",
    "teamwork {kw}",
    "{kw} cinematic video",
    "{kw} background footage",
)


def _extract_terms_from_text(
    text: str,
    *,
    min_length: int = 4,
    language: Optional[str] = None,
) -> List[str]:
    cleaned_text = _strip_accents(text or "").lower()
    if not cleaned_text:
        return []

    pattern = rf"[a-z0-9]{{{min_length},}}"
    raw_tokens = re.findall(pattern, cleaned_text)
    if not raw_tokens:
        return []

    stopwords = _BASIC_STOPWORDS.get((language or "").split("-")[0].strip().lower(), set())

    terms: List[str] = []
    seen: Set[str] = set()
    for token in raw_tokens:
        if stopwords and token in stopwords:
            continue
        if token not in seen:
            seen.add(token)
            terms.append(token)
    return terms


def _extract_ngrams(
    text: str,
    *,
    sizes: Sequence[int] | None = None,
    limit: int = 24,
    language: Optional[str] = None,
) -> List[str]:
    """Return deduplicated n-grams extracted from text.

    Only tokens of length >=3 that are not stopwords are used to build n-grams
    for the requested window sizes.  Punctuation is stripped prior to token
    extraction and the resulting n-grams are returned in discovery order.
    """

    cleaned = _strip_accents(text or "").lower()
    if not cleaned:
        return []

    token_pattern = re.compile(r"[a-z0-9]+")
    tokens = token_pattern.findall(cleaned)
    if not tokens:
        return []

    lang = (language or "").split("-")[0].strip().lower()
    stopwords = _BASIC_STOPWORDS.get(lang, set())

    filtered_tokens = [
        token
        for token in tokens
        if len(token) >= 3 and (not stopwords or token not in stopwords)
    ]
    if not filtered_tokens:
        return []

    windows = [size for size in (sizes or (2, 3)) if isinstance(size, int) and size >= 2]
    if not windows:
        windows = [2, 3]

    seen: Set[str] = set()
    ngrams: List[str] = []
    for size in sorted(set(windows)):
        if len(filtered_tokens) < size:
            continue
        for idx in range(len(filtered_tokens) - size + 1):
            chunk = filtered_tokens[idx : idx + size]
            if not chunk:
                continue
            phrase = " ".join(chunk)
            if phrase in seen:
                continue
            seen.add(phrase)
            ngrams.append(phrase)
            if len(ngrams) >= limit:
                return ngrams[:limit]

    return ngrams[:limit]


def _build_provider_queries_from_terms(terms: Sequence[str]) -> List[str]:
    queries: List[str] = []
    seen: Set[str] = set()
    for term in terms:
        if not term:
            continue
        for template in _PROVIDER_QUERY_TEMPLATES:
            candidate = template.format(kw=term).strip()
            if not candidate:
                continue
            normalized = " ".join(candidate.split()).lower()
            if normalized in seen:
                continue
            seen.add(normalized)
            queries.append(normalized)
            if len(queries) >= 12:
                return queries[:12]
    return queries[:12]


def _fallback_keywords_from_transcript(
    transcript: str,
    *,
    min_terms: int = MIN_METADATA_TERMS,
    max_terms: int = MAX_METADATA_TERMS,
    language: Optional[str] = None,
) -> List[str]:
    min_terms = max(1, min_terms)
    max_terms = max(min_terms, max_terms)
    text = (transcript or "").strip()
    if not text:
        return _DEFAULT_FALLBACK_PHRASES[:max_terms]

    tokens = _extract_terms_from_text(text, min_length=4, language=language)
    filtered = [tok for tok in tokens if tok and tok not in _FALLBACK_STOPWORDS]
    if not filtered:
        return _DEFAULT_FALLBACK_PHRASES[:max_terms]

    unigram_counts = Counter(filtered)
    ngram_counts: Counter[str] = Counter()
    for window in (3, 2):
        if len(filtered) < window:
            continue
        for idx in range(len(filtered) - window + 1):
            chunk = filtered[idx : idx + window]
            if any(tok in _FALLBACK_STOPWORDS for tok in chunk):
                continue
            phrase = " ".join(chunk)
            ngram_counts[phrase] += 1

    phrases: List[str] = []
    for phrase, _ in ngram_counts.most_common(max_terms * 2):
        if phrase not in phrases:
            phrases.append(phrase)
        if len(phrases) >= max_terms:
            break

    if len(phrases) < max_terms:
        for token, _ in unigram_counts.most_common(max_terms * 2):
            candidate = f"{token} visuals"
            if candidate not in phrases:
                phrases.append(candidate)
            if len(phrases) >= max_terms:
                break

    if len(phrases) < min_terms:
        for fallback in _DEFAULT_FALLBACK_PHRASES:
            if fallback not in phrases:
                phrases.append(fallback)
            if len(phrases) >= max_terms:
                break

    return phrases[:max_terms]


def _merge_with_fallback(
    primary: Sequence[str],
    fallback: Sequence[str],
    *,
    min_count: int = MIN_METADATA_TERMS,
    max_count: int = MAX_METADATA_TERMS,
) -> List[str]:
    min_count = max(0, min_count)
    max_count = max(min_count or 1, max_count)

    merged: List[str] = []
    seen: set[str] = set()

    def _append(values: Sequence[str]) -> None:
        for item in values or []:
            if len(merged) >= max_count:
                break
            candidate = _normalise_string(item)
            if candidate and candidate not in seen:
                seen.add(candidate)
                merged.append(candidate)

    _append(primary)
    if len(merged) < min_count:
        _append(fallback)
    if len(merged) < min_count:
        _append(_DEFAULT_FALLBACK_PHRASES)

    if len(merged) > max_count:
        return merged[:max_count]
    return merged

JSON_ATTEMPTS = 2


class MetadataSchema(BaseModel):
    """Strict schema validated against LLM JSON responses."""

    model_config = ConfigDict(extra="forbid", str_strip_whitespace=True)

    title: StrictStr = Field(..., min_length=1, max_length=256)
    description: StrictStr = Field(..., min_length=1, max_length=4000)
    hashtags: conlist(StrictStr, min_length=MIN_HASHTAGS, max_length=MAX_HASHTAGS)
    broll_keywords: conlist(StrictStr, min_length=MIN_METADATA_TERMS, max_length=MAX_METADATA_TERMS)
    queries: conlist(StrictStr, min_length=MIN_METADATA_TERMS, max_length=MAX_METADATA_TERMS)


class SegmentQueriesSchema(BaseModel):
    """Schema for the public ``generate_segment_queries`` helper."""

    model_config = ConfigDict(extra="ignore", str_strip_whitespace=True)

    queries: conlist(StrictStr, min_length=6, max_length=12)


@dataclass(slots=True)
class MetadataPipelineResult:
    metadata: Dict[str, Any]
    raw_response: str
    route: str
    provider: str
    reason: Optional[str] = None


def _safe_get_settings() -> Optional["Settings"]:
    if get_settings is None:
        return None
    try:
        return get_settings()
    except Exception:
        logger.debug("[LLM] Settings backend unavailable", exc_info=True)
        return None


def _llm_settings_obj():
    settings = _safe_get_settings()
    if settings is None:
        return None
    try:
        return getattr(settings, "llm", None)
    except Exception:  # pragma: no cover - defensive when settings incomplete
        logger.debug("[LLM] Settings.llm unavailable", exc_info=True)
        return None


def _refresh_settings_from_env() -> None:
    if load_settings is None or set_settings is None:
        return
    try:
        fresh = load_settings()
    except Exception:  # pragma: no cover - defensive
        logger.debug("[LLM] Unable to reload settings", exc_info=True)
        return
    try:
        set_settings(fresh)
    except Exception:  # pragma: no cover - defensive
        logger.debug("[LLM] Unable to update cached settings", exc_info=True)


def _fast_tests_enabled() -> bool:
    settings = _safe_get_settings()
    if settings is None:
        return False
    try:
        return bool(getattr(settings, "fast_tests"))
    except Exception:  # pragma: no cover - defensive
        logger.debug("[LLM] fast_tests flag unavailable", exc_info=True)
        return False


def _llm_string(*_env_keys: str, attr: str, default: str) -> str:
    llm = _llm_settings_obj()
    if llm is not None:
        try:
            value = getattr(llm, attr, None)
        except Exception:  # pragma: no cover - defensive
            logger.debug("[LLM] Missing attribute %s", attr, exc_info=True)
        else:
            if isinstance(value, str) and value.strip():
                return value.strip()
    return default


def _llm_float(_env_key: str, attr: str, default: float, *, minimum: float) -> float:
    value = default
    llm = _llm_settings_obj()
    if llm is not None:
        try:
            candidate = getattr(llm, attr, None)
        except Exception:  # pragma: no cover - defensive
            logger.debug("[LLM] Missing float attribute %s", attr, exc_info=True)
        else:
            if candidate is not None:
                try:
                    value = float(candidate)
                except (TypeError, ValueError):
                    value = default
    if value < minimum:
        value = minimum
    return value


def _llm_int(_env_key: str, attr: str, default: int, *, minimum: int) -> int:
    value = default
    llm = _llm_settings_obj()
    if llm is not None:
        try:
            candidate = getattr(llm, attr, None)
        except Exception:  # pragma: no cover - defensive
            logger.debug("[LLM] Missing int attribute %s", attr, exc_info=True)
        else:
            if candidate is not None:
                try:
                    value = int(candidate)
                except (TypeError, ValueError):
                    value = default
    if value < minimum:
        value = minimum
    return value


def _llm_bool(*_env_keys: str, attr: str, default: bool) -> bool:
    for key in _env_keys:
        try:
            raw = os.getenv(key)
        except Exception:
            raw = None
        if raw is None:
            continue
        lowered = raw.strip().lower()
        if lowered in {"1", "true", "t", "yes", "y", "on"}:
            return True
        if lowered in {"0", "false", "f", "no", "n", "off", ""}:
            return False
    llm = _llm_settings_obj()
    if llm is not None:
        try:
            candidate = getattr(llm, attr)
        except Exception:  # pragma: no cover - defensive
            logger.debug("[LLM] Missing bool attribute %s", attr, exc_info=True)
        else:
            if candidate is not None:
                return bool(candidate)
    return default


def _resolve_timeout_s(settings: Optional["Settings"]) -> float:
    target_settings = settings
    if target_settings is None:
        target_settings = _safe_get_settings()
    if target_settings is not None:
        try:
            return float(getattr(target_settings.llm, "timeout_fallback_s", 60.0))
        except Exception:
            logger.debug("[LLM] Unable to read timeout from settings", exc_info=True)
    llm = _llm_settings_obj()
    if llm is not None:
        try:
            return float(getattr(llm, "timeout_fallback_s", 60.0))
        except Exception:
            logger.debug("[LLM] Unable to read timeout from cached settings", exc_info=True)
    return 60.0


def _resolve_fallback_trunc(settings: Optional["Settings"], default: int = 3500) -> int:
    target_settings = settings
    if target_settings is None:
        target_settings = _safe_get_settings()
    if target_settings is not None:
        try:
            configured = int(getattr(target_settings.llm, "fallback_trunc"))
            return max(64, configured)
        except Exception:
            logger.debug("[LLM] Unable to read fallback_trunc from settings", exc_info=True)
    llm = _llm_settings_obj()
    if llm is not None:
        try:
            configured = int(getattr(llm, "fallback_trunc"))
            return max(64, configured)
        except Exception:
            logger.debug("[LLM] Unable to read fallback_trunc from cached settings", exc_info=True)
    return max(64, default)


def _log_provider_event(provider: str, event: str, *, level: int = logging.INFO, **extra: Any) -> None:
    payload = {"llm_provider": provider, "llm_event": event}
    payload.update(extra)
    logger.log(level, f"[LLM][provider={provider}] {event}", extra=payload)


def _truncate_field(value: str, limit: int) -> str:
    text = (value or "").strip()
    if limit > 0 and len(text) > limit:
        return text[:limit].rstrip()
    return text


def _normalise_metadata_output(
    metadata: Dict[str, Any],
    *,
    fallback_trunc: int,
    transcript: str,
) -> Dict[str, Any]:
    defaults = _default_metadata_payload()
    title = _truncate_field(str(metadata.get("title", "")), min(120, fallback_trunc)) or defaults["title"]
    description = _truncate_field(str(metadata.get("description", "")), fallback_trunc) or defaults["description"]

    target_lang = _target_language_default()
    hashtags_disabled = _hashtags_disabled()

    hashtags: List[str] = []
    if not hashtags_disabled:
        hashtags = [tag for tag in _normalise_hashtags(metadata.get("hashtags")) if tag]
        if len(hashtags) > MAX_HASHTAGS:
            hashtags = hashtags[:MAX_HASHTAGS]

    transcript_terms = _fallback_keywords_from_transcript(
        transcript,
        min_terms=MIN_METADATA_TERMS,
        max_terms=MAX_METADATA_TERMS,
        language=target_lang,
    )

    def _dedupe_preserve(items: Sequence[str]) -> List[str]:
        deduped: List[str] = []
        seen: Set[str] = set()
        for item in items:
            candidate = _normalise_string(item)
            if not candidate:
                continue
            key = candidate.casefold()
            if key in seen:
                continue
            seen.add(key)
            deduped.append(candidate)
        return deduped

    raw_keyword_values = metadata.get("broll_keywords") or metadata.get("brollKeywords") or metadata.get("keywords") or []
    base_broll = _dedupe_preserve(_as_list(raw_keyword_values))
    fallback_broll = _normalise_search_terms(raw_keyword_values, target_lang=target_lang) or transcript_terms

    broll_keywords = base_broll[:MAX_METADATA_TERMS]
    if len(broll_keywords) < MIN_METADATA_TERMS:
        broll_keywords = _merge_with_fallback(
            broll_keywords,
            fallback_broll,
            min_count=MIN_METADATA_TERMS,
            max_count=MAX_METADATA_TERMS,
        )

    queries_raw = metadata.get("queries") or []
    base_queries = _dedupe_preserve(_as_list(queries_raw))
    fallback_queries = _normalise_search_terms(queries_raw, target_lang=target_lang) or transcript_terms

    queries = base_queries[:MAX_METADATA_TERMS]
    if len(queries) < MIN_METADATA_TERMS:
        queries = _merge_with_fallback(
            queries,
            fallback_queries,
            min_count=MIN_METADATA_TERMS,
            max_count=MAX_METADATA_TERMS,
        )

    if not hashtags and not hashtags_disabled:
        hashtags = _hashtags_from_keywords(broll_keywords, limit=MAX_HASHTAGS)
    if len(hashtags) < MIN_HASHTAGS and not hashtags_disabled:
        hashtags = _hashtags_from_keywords(transcript_terms, limit=MAX_HASHTAGS)
    if len(hashtags) < MIN_HASHTAGS and not hashtags_disabled:
        default_hashtags = (
            "#video",
            "#viralclip",
            "#shorts",
            "#reels",
            "#tiktok",
            "#trending",
            "#viralvideo",
            "#foryoupage",
            "#explorepage",
            "#shortform",
        )
        for default_tag in default_hashtags:
            if default_tag not in hashtags:
                hashtags.append(default_tag)
            if len(hashtags) >= MAX_HASHTAGS:
                break
    if len(hashtags) > MAX_HASHTAGS:
        hashtags = hashtags[:MAX_HASHTAGS]

    return {
        "title": title or defaults["title"],
        "description": description or defaults["description"],
        "hashtags": hashtags,
        "broll_keywords": broll_keywords,
        "queries": queries,
    }
def _metadata_from_tfidf(transcript: str, *, fallback_trunc: int) -> Dict[str, Any]:
    disable_flag = tfidf_fallback_disabled_from_env()
    if disable_flag:
        raise TfidfFallbackDisabled("TF-IDF fallback disabled via configuration")

    target_lang = _target_language_default()
    keywords_raw, queries_raw = _tfidf_fallback(transcript, top_k=MAX_METADATA_TERMS)
    base_keywords = _normalise_search_terms(keywords_raw[:MAX_METADATA_TERMS], target_lang=target_lang)
    base_queries = _normalise_search_terms(queries_raw[:MAX_METADATA_TERMS], target_lang=target_lang)

    primary_text = (transcript or "").strip()
    if not primary_text:
        primary_text = "Auto-generated clip"  # fallback summary
    sentences = re.split(r"[\\.!?\\n]+", primary_text)
    first_sentence = next((s for s in sentences if s and s.strip()), primary_text)
    title = _truncate_field(first_sentence, min(120, fallback_trunc)) or "Auto-generated Clip Title"
    description_parts = [seg.strip() for seg in sentences if seg and seg.strip()][:3]
    description = " ".join(description_parts) or primary_text
    description = _truncate_field(description, fallback_trunc)

    seed_hashtags: List[str] = []
    if not _hashtags_disabled():
        seed_hashtags = _hashtags_from_keywords(base_keywords, limit=MAX_HASHTAGS)


    fallback_trunc = _resolve_fallback_trunc(None)
    seed_payload = {
        "title": title,
        "description": description,
        "hashtags": seed_hashtags,
        "broll_keywords": base_keywords,
        "queries": base_queries,
    }

    normalised = _normalise_metadata_output(seed_payload, fallback_trunc=fallback_trunc, transcript=primary_text)

    try:
        return MetadataSchema.model_validate(normalised).model_dump()
    except ValidationError:
        fallback_terms = _fallback_keywords_from_transcript(
            primary_text,
            min_terms=MIN_METADATA_TERMS,
            max_terms=MAX_METADATA_TERMS,
            language=target_lang,
        )
        recovery_payload = dict(normalised)
        recovery_payload["broll_keywords"] = _merge_with_fallback(
            recovery_payload.get("broll_keywords", []),
            fallback_terms,
            min_count=MIN_METADATA_TERMS,
            max_count=MAX_METADATA_TERMS,
        )
        recovery_payload["queries"] = _merge_with_fallback(
            recovery_payload.get("queries", []),
            fallback_terms,
            min_count=MIN_METADATA_TERMS,
            max_count=MAX_METADATA_TERMS,
        )
        if not _hashtags_disabled():
            hashtags = list(recovery_payload.get("hashtags", []))
            if len(hashtags) < MIN_HASHTAGS:
                for tag in _hashtags_from_keywords(fallback_terms, limit=MAX_HASHTAGS):
                    if tag not in hashtags:
                        hashtags.append(tag)
                    if len(hashtags) >= MAX_HASHTAGS:
                        break
                recovery_payload["hashtags"] = hashtags[:MAX_HASHTAGS]
        else:
            recovery_payload["hashtags"] = []
        return MetadataSchema.model_validate(recovery_payload).model_dump()
def _extract_structured_json(text: str) -> Dict[str, Any]:
    parsed = _safe_parse_json(text)
    if parsed:
        return parsed
    parsed = _extract_json_braces(text)
    if parsed:
        return parsed
    return {}


def _run_metadata_generation(
    transcript: str,
    *,
    timeout_override: Optional[float] = None,
) -> MetadataPipelineResult:
    settings = _safe_get_settings()
    client = get_llm_client(settings)
    provider = getattr(client, "provider_name", "unknown")
    timeout_s = timeout_override if timeout_override is not None else _resolve_timeout_s(settings)
    fallback_trunc = _resolve_fallback_trunc(settings)

    cleaned_transcript = (transcript or "").strip()
    if not cleaned_transcript:
        metadata = _metadata_from_tfidf("", fallback_trunc=fallback_trunc)
        return MetadataPipelineResult(metadata=metadata, raw_response="", route="tfidf", provider=provider, reason="empty_transcript")

    limit = _metadata_transcript_limit()
    if len(cleaned_transcript) > limit:
        cleaned_transcript = cleaned_transcript[:limit]

    prompt = _build_json_metadata_prompt(cleaned_transcript)
    schema = MetadataSchema.model_json_schema()

    last_raw = ""
    for attempt in range(JSON_ATTEMPTS):
        try:
            raw = client.complete_json(prompt, schema, timeout_s)
            last_raw = raw
        except Exception as exc:
            _log_provider_event(provider, f"json_invalid(err={exc})", level=logging.WARNING, attempt=attempt + 1)
            continue
        if not raw:
            _log_provider_event(provider, "json_invalid(err=empty)", level=logging.WARNING, attempt=attempt + 1)
            continue
        parsed = _extract_structured_json(raw)
        if not parsed:
            _log_provider_event(provider, "json_invalid(err=parse)", level=logging.WARNING, attempt=attempt + 1)
            continue
        try:
            schema_payload = MetadataSchema.model_validate(parsed).model_dump()
        except ValidationError as exc:
            summary = str(exc).splitlines()[0] if str(exc) else "validation_error"
            _log_provider_event(provider, f"json_invalid(err={summary})", level=logging.WARNING, attempt=attempt + 1)
            continue
        normalised = _normalise_metadata_output(schema_payload, fallback_trunc=fallback_trunc, transcript=cleaned_transcript)
        _log_provider_event(provider, "json_ok", attempt=attempt + 1)
        return MetadataPipelineResult(metadata=normalised, raw_response=raw, route="json", provider=provider)

    text_prompt = f"{prompt}\n\nRespond using a single valid JSON object."
    try:
        text_response = client.complete_text(text_prompt, timeout_s)
        last_raw = text_response
        _log_provider_event(provider, "text_ok")
    except Exception as exc:
        text_response = ""
        _log_provider_event(provider, f"text_error(err={exc})", level=logging.WARNING)

    if text_response:
        parsed = _extract_structured_json(text_response)
        if parsed:
            try:
                schema_payload = MetadataSchema.model_validate(parsed).model_dump()
                normalised = _normalise_metadata_output(schema_payload, fallback_trunc=fallback_trunc, transcript=cleaned_transcript)
                _log_provider_event(provider, "extract_ok")
                return MetadataPipelineResult(metadata=normalised, raw_response=text_response, route="text", provider=provider)
            except ValidationError as exc:
                summary = str(exc).splitlines()[0] if str(exc) else "validation_error"
                _log_provider_event(provider, f"json_invalid(err={summary})", level=logging.WARNING)

    try:
        metadata = _metadata_from_tfidf(cleaned_transcript, fallback_trunc=fallback_trunc)
    except TfidfFallbackDisabled as exc:
        _log_provider_event(provider, f"fallback_tfidf(reason={exc.reason})", level=logging.ERROR)
        raise

    _log_provider_event(provider, "fallback_tfidf(reason=no_valid_llm_response)", level=logging.WARNING)
    return MetadataPipelineResult(metadata=metadata, raw_response=last_raw, route="tfidf", provider=provider, reason="no_valid_llm_response")


def generate_metadata_json(transcript: str) -> Dict[str, Any]:
    """Public helper returning validated metadata for a transcript."""

    result = _run_metadata_generation(transcript)
    return result.metadata


def _normalise_segment_queries(raw_queries: Sequence[str]) -> List[str]:
    queries = _sanitize_queries(_concretize_queries(raw_queries), max_len=12)
    if not queries:
        queries = _sanitize_queries(raw_queries, max_len=12)
    return queries[:12]


def _segment_queries_fallback(transcript: str) -> List[str]:
    disable_flag = tfidf_fallback_disabled_from_env()
    if disable_flag:
        raise TfidfFallbackDisabled("TF-IDF fallback disabled via configuration")
    _, queries = _tfidf_fallback(transcript, top_k=12)
    fallback_terms = _fallback_keywords_from_transcript(transcript, min_terms=12, max_terms=12)
    queries = _merge_with_fallback(queries, fallback_terms, min_count=12, max_count=12)
    return _normalise_segment_queries(queries)


def generate_segment_queries(segment_text: str) -> List[str]:
    """Return search queries for a transcript segment using the configured provider."""

    cleaned = (segment_text or "").strip()
    if not cleaned:
        return []

    settings = _safe_get_settings()
    client = get_llm_client(settings)
    provider = getattr(client, "provider_name", "unknown")
    timeout_s = _resolve_timeout_s(settings)
    schema = SegmentQueriesSchema.model_json_schema()
    prompt = (
        "You are a JSON API for short-form video search queries.\n"
        "Return ONLY one JSON object with key \"queries\" (list of 6 to 12 concise search queries).\n"
        "Queries must be actionable video search prompts (2-4 words), no markdown, no explanations.\n"
        f"Segment transcript:\n{cleaned[:_resolve_fallback_trunc(settings, 512)]}"
    )

    last_raw = ""
    for attempt in range(JSON_ATTEMPTS):
        try:
            raw = client.complete_json(prompt, schema, timeout_s)
            last_raw = raw
        except Exception as exc:
            _log_provider_event(provider, f"json_invalid(err={exc})", level=logging.WARNING, stage="segment", attempt=attempt + 1)
            continue
        parsed = _extract_structured_json(raw)
        if not parsed:
            _log_provider_event(provider, "json_invalid(err=parse)", level=logging.WARNING, stage="segment", attempt=attempt + 1)
            continue
        try:
            payload = SegmentQueriesSchema.model_validate(parsed).model_dump()
        except ValidationError as exc:
            summary = str(exc).splitlines()[0] if str(exc) else "validation_error"
            _log_provider_event(provider, f"json_invalid(err={summary})", level=logging.WARNING, stage="segment", attempt=attempt + 1)
            continue
        queries = _normalise_segment_queries(payload.get("queries") or [])
        _log_provider_event(provider, "json_ok", stage="segment", attempt=attempt + 1)
        return queries

    try:
        text_response = client.complete_text(f"{prompt}\nRespond with JSON only.", timeout_s)
        last_raw = text_response
        _log_provider_event(provider, "text_ok", stage="segment")
    except Exception as exc:
        text_response = ""
        _log_provider_event(provider, f"text_error(err={exc})", level=logging.WARNING, stage="segment")

    if text_response:
        parsed = _extract_structured_json(text_response)
        if parsed:
            try:
                payload = SegmentQueriesSchema.model_validate(parsed).model_dump()
                _log_provider_event(provider, "extract_ok", stage="segment")
                return _normalise_segment_queries(payload.get("queries") or [])
            except ValidationError as exc:
                summary = str(exc).splitlines()[0] if str(exc) else "validation_error"
                _log_provider_event(provider, f"json_invalid(err={summary})", level=logging.WARNING, stage="segment")

    queries = _segment_queries_fallback(cleaned)
    _log_provider_event(provider, "fallback_tfidf(reason=segment)", level=logging.WARNING, stage="segment")
    return queries


def _build_keywords_prompt(transcript_snippet: str, target_lang: str) -> str:
    snippet = (transcript_snippet or "").strip()
    language = (target_lang or "en").strip().lower() or "en"
    return (
        "You are a JSON API for segment-level B-roll planning.\n"
        f"Use {language} language for every field.\n"
        "Return ONLY one JSON object with keys: broll_keywords, queries. No prose, no markdown.\n"
        "broll_keywords: 8-12 visual noun phrases (2-3 words), concrete and shootable.\n"
        f"queries: 8-12 short, filmable search queries (2-4 words) in {language}, provider-friendly.\n"
        "Banned tokens: that, this, it, they, we, you, thing, stuff, very, just, really, stock, footage, roll, cinematic, timelapse, background.\n"
        f"Segment transcript:\n{snippet}"
    )


def _build_json_metadata_prompt(transcript: str, *, video_id: Optional[str] = None) -> str:
    override: Optional[str] = None
    llm_cfg = _llm_settings_obj()
    if llm_cfg is not None:
        try:
            candidate = getattr(llm_cfg, "json_prompt", None)
            if candidate and str(candidate).strip():
                override = str(candidate)
        except Exception:
            logger.debug("[LLM] Unable to read json_prompt override", exc_info=True)
    cleaned = (transcript or "").strip()
    limit = _metadata_transcript_limit()
    if len(cleaned) > limit:
        cleaned = cleaned[:limit]

    if override:
        try:
            return override.format(transcript=cleaned, video_id=video_id or "")
        except KeyError:
            return override.replace("{transcript}", cleaned)

    video_reference = f"Video ID: {video_id}\n" if video_id else ""
    return (
        "Tu es un expert des métadonnées virales pour vidéos courtes (TikTok, Reels, Shorts).\n"
        "Retourne STRICTEMENT un objet JSON unique avec les clés exactes suivantes :\n"
        "  \"title\": slogan ultra-accrocheur (≤60 caractères) en langue source, style TikTok, avec un hook immédiat,\n"
        "  \"description\": 2 phrases dynamiques style TikTok avec emojis et appel à l’action positif,\n"
        "  \"hashtags\": tableau de 6 hashtags viraux pertinents sans doublons ni répétitions de dièse,\n"
<<<<<<< HEAD
        "  \"broll_keywords\": tableau de 8 à 12 mots-clés visuels concrets (2-3 mots) alignés avec la scène décrite, sans termes comme \"showing\" ou \"at\".\n"
        "  \"queries\": tableau de 8 à 12 requêtes de recherche précises (2-4 mots) prêtes pour des API vidéo/B-roll, finissant toujours par un sujet/action concret (jamais \"showing\", \"scene\", \"shot\", ni préposition finale).\n"
=======
        "  \"broll_keywords\": tableau de 8 à 12 mots-clés visuels concrets (2-3 mots) alignés avec la scène décrite,\n"
        "  \"queries\": tableau de 8 à 12 requêtes de recherche précises (2-4 mots) prêtes pour des API vidéo/B-roll.\n"
>>>>>>> 5f393f77
        "Respecte strictement la langue source et n'ajoute aucune explication hors JSON.\n"
        "Assure-toi que chaque mot-clé et requête colle à ce qui se passe dans la transcription au moment présent.\n\n"
        f"{video_reference}TRANSCRIPT:\n{cleaned}"
    )


def _ollama_generate_json(
    prompt: str,
    *,
    model: Optional[str] = None,
    endpoint: Optional[str] = None,
    timeout: Optional[int] = None,
    options: Optional[Dict[str, Any]] = None,
    keep_alive: Optional[str] = None,
    json_mode: Optional[bool] = None,
) -> Tuple[Dict[str, Any], Dict[str, Any], Optional[int]]:
    """Send a prompt to Ollama and parse the JSON payload when possible."""

    target_endpoint = _resolve_ollama_endpoint(endpoint)
    model_name = _resolve_ollama_model(model)
    keep_alive_value = _resolve_keep_alive(keep_alive)
    json_mode_env = json_mode
    if json_mode_env is None:
        llm_cfg = _llm_settings_obj()
        if llm_cfg is not None:
            try:
                candidate = getattr(llm_cfg, "json_mode", None)
                if candidate is not None:
                    json_mode_env = bool(candidate)
            except Exception:
                logger.debug("[LLM] Unable to read json_mode flag", exc_info=True)
    payload: Dict[str, Any] = {
        "model": model_name,
        "prompt": prompt,
        "stream": False,
    }

    opts: Dict[str, Any] = {}
    if options:
        for key, value in options.items():
            if value is None:
                continue
            if key == "stop":
                try:
                    stop_values = [str(token) for token in value if str(token)]
                except TypeError:
                    stop_values = []
                if stop_values:
                    opts[key] = stop_values
                continue
            opts[key] = value
    if opts:
        payload["options"] = opts

    json_flag = bool(json_mode_env)
    if json_flag:
        payload["format"] = "json"
    if keep_alive_value:
        payload["keep_alive"] = keep_alive_value

    request_timeout = timeout if timeout is not None else 60
    url = f"{target_endpoint}/api/generate"

    try:
        response = requests.post(url, json=payload, timeout=request_timeout)
        response.raise_for_status()
    except requests.Timeout as exc:
        raise TimeoutError("Ollama request timed out") from exc
    except requests.RequestException as exc:
        raise RuntimeError(f"Ollama request failed: {exc}") from exc

    try:
        raw_payload = response.json()
    except json.JSONDecodeError as exc:
        response_text = response.text or ""
        logger.warning(
            "[LLM] Ollama JSON decoding failed",
            extra={"error": str(exc), "endpoint": target_endpoint},
        )
        parsed_fallback = _safe_parse_json(response_text) or _extract_json_braces(response_text)
        raw_length = len(response_text) if response_text else None
        return parsed_fallback or {}, {"response": response_text}, raw_length
    except ValueError as exc:
        response_text = response.text or ""
        logger.warning(
            "[LLM] Ollama returned non-JSON payload",
            extra={"error": str(exc), "endpoint": target_endpoint},
        )
        parsed_fallback = _safe_parse_json(response_text) or _extract_json_braces(response_text)
        raw_length = len(response_text) if response_text else None
        return parsed_fallback or {}, {"response": response_text}, raw_length

    raw_response = raw_payload.get("response")
    raw_length: Optional[int] = len(raw_response) if isinstance(raw_response, str) else None

    if isinstance(raw_response, dict):
        parsed = raw_response
    elif isinstance(raw_response, str):
        parsed = _safe_parse_json(raw_response)
        if not parsed:
            parsed = _extract_json_braces(raw_response)
    else:
        parsed = {}

    if not parsed:
        if isinstance(raw_payload.get("message"), dict):
            parsed = raw_payload["message"]
        elif isinstance(raw_payload.get("data"), dict):
            parsed = raw_payload["data"]

    return parsed or {}, raw_payload, raw_length


def _ollama_generate_sync(endpoint: str, model: str, prompt: str, options: dict) -> str:
    """
    Fallback non-streaming pour contourner les réponses vides du stream.
    Utilise /api/generate avec stream=False et renvoie .strip() du champ 'response'.
    """

    url = endpoint.rstrip("/") + "/api/generate"
    keep_alive_value = _resolve_keep_alive(None) or "30m"
    payload = {
        "model": model,
        "prompt": prompt,
        "stream": False,
        "keep_alive": keep_alive_value,
        "options": {
            "num_predict": int(options.get("num_predict", 128)),
            "temperature": float(options.get("temp", 0.3)),
            "top_p": float(options.get("top_p", 0.9)),
            "repeat_penalty": float(options.get("repeat_penalty", 1.1)),
            "mirostat": 0,
            "num_ctx": _llm_int("PIPELINE_LLM_NUM_CTX", attr="num_ctx", default=4096, minimum=1),
        },
    }
    req = urllib.request.Request(
        url,
        data=json.dumps(payload).encode("utf-8"),
        headers={"Content-Type": "application/json"},
    )
    timeout = int(options.get("timeout", 120))
    with urllib.request.urlopen(req, timeout=timeout) as r:
        data = json.loads(r.read().decode("utf-8", errors="replace"))
    return (data.get("response") or "").strip()


def _ollama_generate_text(
    prompt: str,
    *,
    model: str,
    options: Optional[Dict[str, Any]] = None,
    timeout: float = 60.0,
) -> Tuple[str, str, int, int, int]:
    """Generate plain text from Ollama with retries and diagnostics."""

    cleaned_prompt = str(prompt or "").strip()
    if not cleaned_prompt:
        logger.debug(
            "[LLM] dynamic attempt skipped (empty prompt)",
            extra={"reason": "empty_prompt"},
        )
        return "", "empty_payload", 0

    model_name = _resolve_ollama_model(model)
    endpoint = _resolve_ollama_endpoint(None)
    url = f"{endpoint}/api/generate"

    prompt_len_chars = len(cleaned_prompt)
    prompt_token_estimate = _estimate_prompt_tokens(cleaned_prompt)

    option_payload: Dict[str, Any] = {}
    if options:
        for key, value in options.items():
            if value is None:
                continue
            if key == "stop":
                try:
                    stops = [str(token) for token in value if str(token)]
                except TypeError:
                    stops = []
                if stops:
                    option_payload[key] = stops
                continue
            option_payload[key] = value

    payload: Dict[str, Any] = {
        "model": model_name,
        "prompt": cleaned_prompt,
        "stream": True,
    }
    keep_alive = _resolve_keep_alive(None)
    if keep_alive:
        payload["keep_alive"] = keep_alive
    if option_payload:
        payload["options"] = option_payload

    fallback_options: Dict[str, Any] = {"timeout": timeout}
    if option_payload:
        if option_payload.get("num_predict") is not None:
            fallback_options["num_predict"] = option_payload.get("num_predict")
        if option_payload.get("temperature") is not None:
            fallback_options["temp"] = option_payload.get("temperature")
        if option_payload.get("top_p") is not None:
            fallback_options["top_p"] = option_payload.get("top_p")
        if option_payload.get("repeat_penalty") is not None:
            fallback_options["repeat_penalty"] = option_payload.get("repeat_penalty")

    min_chars = _llm_int("PIPELINE_LLM_MIN_CHARS", attr="min_chars", default=8, minimum=0)

    max_fallback = _llm_int("PIPELINE_LLM_FALLBACK_TRUNC", attr="fallback_trunc", default=3500, minimum=0)
    if max_fallback <= 0:
        short_prompt = cleaned_prompt
    else:
        short_prompt = cleaned_prompt[-max_fallback:]

    force_block, block_reason = _should_block_streaming()
    if force_block:
        forced = _ollama_generate_sync(endpoint, model_name, short_prompt, fallback_options)
        forced_text = forced.strip()
        if forced_text:
            _record_llm_path("segment_blocking", block_reason)
            logger.info(
                "[LLM] dynamic text completion (non-streaming fallback) ok, len=%d",
                len(forced_text),
            )
            return forced_text, "", 0, len(forced_text), 1
        logger.debug(
            "[LLM] forced non-streaming fallback returned empty payload; retrying stream",
            extra={"reason": block_reason or "stream_err"},
        )
        _clear_stream_block()

    backoffs = (0.6, 1.2, 2.4)
    raw_text = ""
    reason = "empty_payload"
    chunk_count = 0
    attempts_used = 0
    request_timeout = max(float(timeout), 1.0)

    for attempt in range(3):
        attempts_used = attempt + 1
        chunk_count = 0
        logger.debug(
            "[LLM] dynamic attempt start",
            extra={
                "attempt": attempts_used,
                "model": model_name,
                "prompt_len_chars": prompt_len_chars,
                "prompt_token_estimate": prompt_token_estimate,
                "num_predict": option_payload.get("num_predict") if option_payload else None,
                "temperature": option_payload.get("temperature") if option_payload else None,
                "top_p": option_payload.get("top_p") if option_payload else None,
                "timeout": request_timeout,
            },
        )
        try:
            stream_error_detected = False
            _record_llm_path("segment_stream", None)
            with requests.post(
                url,
                json=payload,
                stream=True,
                timeout=(10, request_timeout),
            ) as response:
                response.raise_for_status()
                buffered_chunks: List[str] = []
                for raw_line in response.iter_lines(decode_unicode=True):
                    if not raw_line:
                        continue
                    if not raw_line.startswith("data:"):
                        continue
                    payload_str = raw_line[5:].strip()
                    try:
                        event = json.loads(payload_str or "{}")
                    except json.JSONDecodeError:
                        event = {}
                    if not isinstance(event, dict):
                        event = {}

                    error_value = event.get("error")
                    if error_value:
                        error_text = str(error_value).strip() or "unknown"
                        reason = f"error:{error_text}"
                        logger.warning(
                            "[LLM] dynamic stream reported error",
                            extra={
                                "attempt": attempts_used,
                                "chunk_count": chunk_count,
                                "reason": reason,
                                "payload": event,
                            },
                        )
                        stream_error_detected = True
                        _note_stream_failure("stream_err")
                        break

                    if event.get("done"):
                        done_text = str(event.get("done_reason") or "").strip()
                        if done_text and done_text.lower() not in {"stop", "length"}:
                            reason = f"done:{done_text}"
                            logger.warning(
                                "[LLM] dynamic stream finished with unexpected reason",
                                extra={
                                    "attempt": attempts_used,
                                    "chunk_count": chunk_count,
                                    "reason": reason,
                                    "payload": event,
                                },
                            )
                            stream_error_detected = True
                            _note_stream_failure("stream_err")
                        break

                    chunk = event.get("response") or ""
                    if chunk:
                        buffered_chunks.append(str(chunk))
                        chunk_count += 1

                aggregated_text = "".join(buffered_chunks)
                raw_text = aggregated_text

                if stream_error_detected:
                    break

                text_candidate = (aggregated_text or "").strip()
                if len(text_candidate) < min_chars:
                    fallback_text = _ollama_generate_sync(
                        endpoint,
                        model_name,
                        short_prompt,
                        fallback_options,
                    )
                    if fallback_text:
                        _note_stream_failure("stream_err")
                        _record_llm_path("segment_blocking", "stream_err")
                        logger.info(
                            "[LLM] dynamic text completion (non-streaming fallback) ok, len=%d",
                            len(fallback_text),
                        )
                        return fallback_text, "", chunk_count, len(fallback_text), attempts_used

                if text_candidate:
                    reason = ""
                    logger.debug(
                        "[LLM] dynamic attempt completed",
                        extra={
                            "attempt": attempts_used,
                            "chunk_count": chunk_count,
                            "raw_length": len(aggregated_text),
                        },
                    )
                    _record_llm_path("segment_stream", None)
                    break
                reason = "empty_payload"
        except requests.Timeout:
            reason = "timeout"
            _note_stream_failure("timeout")
        except requests.RequestException:
            reason = "transport_error"
            _note_stream_failure("stream_err")
        except Exception:
            reason = "stream_err"
            _note_stream_failure("stream_err")

        if reason and reason.startswith("error:"):
            break

        logger.debug(
            "[LLM] dynamic attempt retry",
            extra={
                "attempt": attempts_used,
                "chunk_count": chunk_count,
                "reason": reason,
            },
        )
        if attempt < len(backoffs):
            time.sleep(backoffs[attempt])

    stripped_text = raw_text.strip()
    if stripped_text:
        _record_llm_path("segment_stream", None)
        logger.debug(
            "[LLM] dynamic_ok",
            extra={
                "attempts": attempts_used,
                "response_length": len(stripped_text),
                "chunk_count": chunk_count,
            },
        )
        return stripped_text, (reason or ""), chunk_count, len(raw_text), attempts_used

    logger.debug(
        "[LLM] dynamic_empty",
        extra={
            "attempts": attempts_used,
            "reason": reason or "empty_payload",
            "chunk_count": chunk_count,
        },
    )

    fallback_text = _ollama_generate_sync(endpoint, model_name, short_prompt, fallback_options)
    fallback_reason = reason if reason in {"timeout", "stream_err"} else ("stream_err" if reason else None)
    if fallback_reason:
        _note_stream_failure(fallback_reason)
    _record_llm_path("segment_blocking", fallback_reason)
    if fallback_text:
        logger.info(
            "[LLM] dynamic text completion (non-streaming fallback) ok, len=%d",
            len(fallback_text),
        )
        return fallback_text, (reason or ""), chunk_count, len(fallback_text), attempts_used
    return "", reason or "empty_payload", chunk_count, 0, attempts_used


_TERM_MIN_LEN = 3
# Leave human subject tokens like people/team/crowd out of the generic blocklist.
_GENERIC_TERMS = {
    'thing',
    'nice',
    'background',
    'start',
    'generic',
    'template',
    'stock',
    'first',
    'occurs',
    'stuff',
    'video',
    'clip',
}

_VISUAL_ABSTRACT_TOKENS = {
    "abstract",
    "analysis",
    "approach",
    "buffer",
    "concept",
    "design",
    "idea",
    "insight",
    "method",
    "network",
    "professional",
    "signal",
    "strategy",
    "structure",
    "system",
}

_CONCRETE_SUBJECTS = {
    "actor",
    "adult",
    "athlete",
    "audience",
    "baby",
    "brain",
    "camera",
    "chef",
    "city",
    "class",
    "classroom",
    "clinic",
    "coach",
    "computer",
    "crowd",
    "desk",
    "doctor",
    "dopamine",
    "dog",
    "engineer",
    "family",
    "farmer",
    "factory",
    "forest",
    "group",
    "hands",
    "hospital",
    "human",
    "kid",
    "lab",
    "laboratory",
    "laptop",
    "machine",
    "manager",
    "man",
    "microscope",
    "musician",
    "nurse",
    "office",
    "patient",
    "person",
    "player",
    "researcher",
    "robot",
    "scientist",
    "student",
    "team",
    "teacher",
    "technician",
    "woman",
    "worker",
    "entrepreneur",
    "presenter",
    "runner",
    "speaker",
}

_CONCRETE_SUBJECT_PATTERN = re.compile(
    r"\b(" +
    r"|".join(
        [
            "actor",
            "adult",
            "athlete",
            "audience",
            "baby",
            "brain",
            "camera",
            "chef",
            "city",
            "classroom",
            "clinic",
            "coach",
            "computer",
            "crowd",
            "doctor",
            "dopamine",
            "dog",
            "engineer",
            "family",
            "farmer",
            "factory",
            "forest",
            "group",
            "hands",
            "hospital",
            "human",
            "kid",
            "lab",
            "laboratory",
            "laptop",
            "machine",
            "manager",
            "man",
            "microscope",
            "musician",
            "nurse",
            "office",
            "patient",
            "person",
            "player",
            "researcher",
            "robot",
            "scientist",
            "student",
            "team",
            "teacher",
            "technician",
            "woman",
            "worker",
        ]
    )
    + r")\b"
)

_SCENE_PROMPT_MAP = {
    "achievement": "celebrating achievement with confetti",
    "brain": "closeup brain scan animation",
    "coach": "coach mentoring athlete on field",
    "collaboration": "team collaboration around laptop",
    "conversion": "analyzing conversion metrics on laptop",
    "data": "data analysts reviewing dashboards",
    "discussion": "roundtable discussion in modern office",
    "focus": "focused typing keyboard",
    "goal": "writing goals on notebook",
    "growth": "chart showing business growth",
    "innovation": "engineer working on futuristic prototype",
    "learning": "student taking notes in classroom",
    "marketing": "marketing team reviewing charts",
    "motivation": "motivational speaker addressing audience",
    "planning": "planning strategy on whiteboard",
    "productivity": "busy professional working at desk",
    "research": "scientist examining sample in laboratory",
    "strategy": "team strategizing with sticky notes",
    "success": "team celebrating success with high five",
    "team": "team brainstorming around table",
}

_ACTION_HINTS = {
    "analyze",
    "analyzing",
    "build",
    "building",
    "check",
    "checking",
    "code",
    "coding",
    "collaborate",
    "collaborating",
    "create",
    "creating",
    "discuss",
    "discussing",
    "experiment",
    "experimenting",
    "explain",
    "explaining",
    "hold",
    "holding",
    "inspect",
    "inspecting",
    "learn",
    "learning",
    "meet",
    "meeting",
    "mix",
    "mixing",
    "observe",
    "observing",
    "plan",
    "planning",
    "point",
    "pointing",
    "present",
    "presenting",
    "review",
    "reviewing",
    "run",
    "running",
    "scan",
    "scanning",
    "study",
    "studying",
    "teach",
    "teaching",
    "test",
    "testing",
    "use",
    "using",
    "walk",
    "walking",
    "work",
    "working",
}

_DEFAULT_ACTION = "practicing"


_STOPWORDS_EN = {
    'a',
    'an',
    'and',
    'any',
    'are',
    'as',
    'at',
    'be',
    'been',
    'being',
    'but',
    'by',
    'can',
    'could',
    'did',
    'do',
    'does',
    'doing',
    'for',
    'from',
    'had',
    'has',
    'have',
    'having',
    'he',
    'her',
    'hers',
    'him',
    'his',
    'i',
    'if',
    'in',
    'into',
    'is',
    'it',
    'its',
    'may',
    'me',
    'might',
    'mine',
    'must',
    'my',
    'of',
    'on',
    'or',
    'our',
    'ours',
    'she',
    'should',
    'so',
    'some',
    'such',
    'than',
    'that',
    'the',
    'their',
    'theirs',
    'them',
    'then',
    'there',
    'these',
    'they',
    'this',
    'those',
    'through',
    'to',
    'too',
    'up',
    'was',
    'we',
    'were',
    'when',
    'where',
    'which',
    'who',
    'whom',
    'why',
    'will',
    'with',
    'would',
    'you',
    'your',
    'yours',
}


_EN_EQUIVALENTS = {
    "adrnaline": "adrenaline",
    "adrenaline": "adrenaline",
    "adrenalin": "adrenaline",
    "cahier": "notebook",
    "cahiers": "notebooks",
    "controle": "control",
    "contrle": "control",
    "dans": "in",
    "des": "of",
    "ecrit": "write",
    "ecrire": "write",
    "ecrivent": "writing",
    "equipe": "team",
    "equipes": "teams",
    "lequipe": "team",
    "focus": "focus",
    "ils": "they",
    "processus": "process",
    "recompense": "reward",
    "recompenses": "rewards",
    "rcompense": "reward",
    "rcompenses": "rewards",
    "sur": "on",
    "dure": "duration",
    "duree": "duration",
    "durees": "durations",
    "objectif": "goal",
    "objectifs": "goals",
    "claire": "clear",
    "clair": "clear",
    "clairs": "clear",
    "claires": "clear",
    "reussite": "success",
    "russite": "success",
    "succs": "success",
    "succes": "success",
    "russites": "successes",
    "reussites": "successes",
}


def _tokenise(text: str) -> List[str]:
    if not text:
        return []
    try:
        raw = _split_basic_latin_runs(text.lower(), keep={"'", "-"})
    except Exception:
        raw = []
    tokens: List[str] = []
    for token in raw:
        token = token.replace('_', ' ').strip()
        if len(token) >= _TERM_MIN_LEN and token not in _GENERIC_TERMS:
            tokens.append(token)
    return tokens


def _levenshtein_ratio(a: str, b: str) -> float:
    if a == b:
        return 1.0
    if not a or not b:
        return 0.0
    return difflib.SequenceMatcher(None, a, b).ratio()


def _fuzzy_dedupe(terms: Iterable[str], *, threshold: float = 0.85) -> List[str]:
    seen: List[str] = []
    deduped: List[str] = []
    for raw in terms or []:
        candidate = " ".join(str(raw or "").split()).lower()
        if not candidate:
            continue
        if any(_levenshtein_ratio(candidate, prev) >= threshold for prev in seen):
            continue
        seen.append(candidate)
        deduped.append(candidate)
    return deduped


def _normalise_terms(values: Iterable[str], *, limit: Optional[int] = None) -> List[str]:
    seen: set[str] = set()
    normalised: List[str] = []
    for value in values or []:
        if not isinstance(value, str):
            continue
        term = value.strip().lower().replace('_', ' ')
        term = re.sub(r"\s+", ' ', term)
        term = re.sub(r"[^a-z0-9\s-]", '', term)
        tokens = [t for t in term.split() if t]
        filtered_tokens = [t for t in tokens if t not in _STOPWORDS_EN]
        if not filtered_tokens:
            continue
        if any(t in _GENERIC_TERMS for t in filtered_tokens):
            continue
        cleaned = " ".join(filtered_tokens)
        if len(cleaned) < _TERM_MIN_LEN:
            continue
        if cleaned in _GENERIC_TERMS:
            continue
        if cleaned in seen:
            continue
        seen.add(cleaned)
        normalised.append(cleaned)
        if limit is not None and len(normalised) >= limit:
            break
    return normalised


def _normalise_scene_queries(values: Iterable[str], *, limit: Optional[int] = None) -> List[str]:
    seen: set[str] = set()
    queries: List[str] = []
    for value in values or []:
        if not isinstance(value, str):
            continue
        term = _strip_diacritics(value)
        term = term.lower().strip()
        term = re.sub(r"[^a-z0-9\s-]", " ", term)
        term = re.sub(r"\s+", " ", term)
        if len(term) < _TERM_MIN_LEN:
            continue
        if term in seen:
            continue
        seen.add(term)
        queries.append(term)
        if limit is not None and len(queries) >= limit:
            break
    return queries


def _rank_queries_by_tfidf(
    segment_text: str,
    candidates: Sequence[str],
    *,
    limit: int,
) -> List[str]:
    if not candidates:
        return []

    tokens = _tokenise(segment_text)
    if not tokens:
        tokens = _tokenise(_strip_diacritics(segment_text))
    if not tokens:
        return list(candidates)[:limit]

    segment_counts = Counter(tokens)
    segment_length = max(1, len(tokens))
    prepared: List[Tuple[str, List[str]]] = [(term, _tokenise(term)) for term in candidates]

    df = Counter()
    for _, term_tokens in prepared:
        if term_tokens:
            df.update(set(term_tokens))

    document_count = max(1, len(prepared))
    scored: List[Tuple[float, str]] = []
    for term, term_tokens in prepared:
        if not term_tokens:
            scored.append((0.0, term))
            continue
        score = 0.0
        for token in term_tokens:
            tf = segment_counts.get(token, 0) / segment_length
            if tf <= 0:
                continue
            idf = math.log((document_count + 1) / (df[token] + 1)) + 1.0
            score += tf * idf
        scored.append((score, term))

    scored.sort(key=lambda item: (item[0], item[1]), reverse=True)
    ranked: List[str] = [term for score, term in scored if score > 0][:limit]
    if len(ranked) < limit:
        for _, term in scored:
            if term not in ranked:
                ranked.append(term)
            if len(ranked) >= limit:
                break
    return ranked[:limit]


_SPACY_MODEL: Optional[Any] = None
_SPACY_FAILED = False


def _load_spacy_model() -> Optional[Any]:
    global _SPACY_MODEL, _SPACY_FAILED
    if _SPACY_FAILED:
        return None
    if _SPACY_MODEL is not None:
        return _SPACY_MODEL
    try:
        import spacy  # type: ignore
    except Exception:
        _SPACY_FAILED = True
        return None
    try:
        _SPACY_MODEL = spacy.load("en_core_web_sm")  # type: ignore[attr-defined]
    except Exception:
        _SPACY_FAILED = True
        return None
    return _SPACY_MODEL


def _extract_noun_phrases(text: str, *, limit: int = 12) -> List[str]:
    ascii_text = _strip_diacritics(text or "").lower()
    ascii_text = re.sub(r"\s+", " ", ascii_text)
    if not ascii_text:
        return []
    candidates: Counter[str] = Counter()
    nlp = _load_spacy_model()
    if nlp is not None:
        try:
            doc = nlp(ascii_text)
        except Exception:
            doc = None  # type: ignore[assignment]
        if doc is not None:
            for chunk in getattr(doc, "noun_chunks", []):
                phrase = re.sub(r"[^a-z0-9\s-]", " ", chunk.text.lower())
                phrase = re.sub(r"\s+", " ", phrase).strip()
                if len(phrase) >= _TERM_MIN_LEN and phrase not in _GENERIC_TERMS:
                    candidates[phrase] += 1
            for token in doc:
                if token.pos_ in {"NOUN", "PROPN"}:
                    word = re.sub(r"[^a-z0-9-]", "", token.text.lower())
                    if len(word) >= _TERM_MIN_LEN and word not in _STOPWORDS_EN and word not in _GENERIC_TERMS:
                        candidates[word] += 1
    if not candidates:
        tokens = re.findall(r"[a-z0-9]+", ascii_text)
        buffer: List[str] = []
        for token in tokens:
            if len(token) < _TERM_MIN_LEN or token in _STOPWORDS_EN or token in _GENERIC_TERMS:
                if buffer:
                    phrase = " ".join(buffer)
                    candidates[phrase] += 1
                    buffer.clear()
                continue
            candidates[token] += 1
            buffer.append(token)
        if buffer:
            phrase = " ".join(buffer)
            candidates[phrase] += 1
    ranked = [phrase for phrase, _ in candidates.most_common(limit * 2)]
    ordered: List[str] = []
    seen: set[str] = set()
    for phrase in ranked:
        if not phrase:
            continue
        if phrase in seen:
            continue
        seen.add(phrase)
        ordered.append(phrase)
        if len(ordered) >= limit:
            break
    return ordered


def _map_scene_prompts(candidates: Sequence[str], *, limit: int) -> List[str]:
    prompts: List[str] = []
    seen: set[str] = set()
    for candidate in candidates:
        if not candidate:
            continue
        tokens = candidate.split()
        prompt: Optional[str] = None
        for token in tokens:
            mapped = _SCENE_PROMPT_MAP.get(token)
            if mapped:
                prompt = mapped
                break
        if prompt is None and tokens:
            mapped = _SCENE_PROMPT_MAP.get(tokens[0])
            if mapped:
                prompt = mapped
        if prompt is None:
            continue
        normalised_prompt = _strip_diacritics(prompt)
        normalised_prompt = re.sub(r"\s+", " ", normalised_prompt).strip().lower()
        if len(normalised_prompt) < _TERM_MIN_LEN:
            continue
        if normalised_prompt in seen:
            continue
        seen.add(normalised_prompt)
        prompts.append(normalised_prompt)
        if len(prompts) >= limit:
            break
    return prompts


def _pick_subject(tokens: List[str]) -> Optional[str]:
    for token in tokens:
        if token in _CONCRETE_SUBJECTS or _CONCRETE_SUBJECT_PATTERN.search(token):
            return token
    return None


def _pick_action(tokens: List[str], *, exclude: set[str]) -> Optional[str]:
    for token in tokens:
        if token in exclude:
            continue
        if token in _ACTION_HINTS or token.endswith("ing") or token.endswith("ed"):
            return token
    return None


def has_concrete_subject(value: str) -> bool:
    tokens = [tok for tok in (value or "").lower().split() if tok]
    return _pick_subject(tokens) is not None


def build_visual_phrases(terms: Iterable[str], *, limit: Optional[int] = None) -> List[str]:
    phrases: List[str] = []
    seen: set[str] = set()
    for raw in terms or []:
        if not isinstance(raw, str):
            continue
        tokens = [tok for tok in raw.lower().split() if tok]
        if not tokens:
            continue
        tokens = [tok for tok in tokens if tok not in _VISUAL_ABSTRACT_TOKENS]
        if len(tokens) < 2:
            continue
        subject = _pick_subject(tokens)
        if not subject:
            continue
        used = {subject}
        action = _pick_action(tokens, exclude=used)
        if action:
            used.add(action)
        else:
            action = _DEFAULT_ACTION
        context_tokens: List[str] = []
        for token in tokens:
            if token in used:
                continue
            if token in _VISUAL_ABSTRACT_TOKENS:
                continue
            context_tokens.append(token)
            if len(context_tokens) >= 3:
                break
        phrase_tokens = [subject, action]
        phrase_tokens.extend(context_tokens)
        phrase_tokens = phrase_tokens[:5]
        if len(phrase_tokens) < 2:
            continue
        phrase = " ".join(phrase_tokens)
        if phrase in seen:
            continue
        seen.add(phrase)
        phrases.append(phrase)
        if limit is not None and len(phrases) >= limit:
            break
    return phrases


def _strip_diacritics(value: str) -> str:
    if not value:
        return value
    normalized = unicodedata.normalize("NFKD", value)
    return "".join(ch for ch in normalized if not unicodedata.combining(ch))


def enforce_fetch_language(terms: Iterable[str], language: Optional[str]) -> List[str]:
    """Ensure fetch terms use English tokens when the payload is English."""

    if language not in (None, "", "en"):
        return list(dict.fromkeys(term for term in terms if term))

    normalised: List[str] = []
    seen: set[str] = set()
    for raw in terms:
        if not raw:
            continue
        tokens: List[str] = []
        for token in raw.split():
            token_norm = token.lower()
            base = _EN_EQUIVALENTS.get(token_norm)
            if base is None:
                ascii_token = _strip_diacritics(token_norm)
                ascii_token = ascii_token.lower()
                base = _EN_EQUIVALENTS.get(ascii_token)
                if base is None:
                    base = ascii_token or token
            tokens.append(base)
        candidate = " ".join(tok for tok in tokens if tok)
        if candidate and candidate not in seen:
            seen.add(candidate)
            normalised.append(candidate)
    return normalised


def _normalise_synonyms(raw: Dict[str, Any]) -> Dict[str, List[str]]:
    clean: Dict[str, List[str]] = {}
    for key, variants in (raw or {}).items():
        base = _normalise_terms([key], limit=1)
        variants_norm = _normalise_terms(variants, limit=4)
        if base and variants_norm:
            clean[base[0]] = variants_norm
    return clean


def _normalise_briefs(raw: Sequence[Dict[str, Any]]) -> List[Dict[str, Any]]:
    briefs: List[Dict[str, Any]] = []
    for entry in raw or []:
        if not isinstance(entry, dict):
            continue
        try:
            idx = int(entry.get('segment_index'))
        except Exception:
            continue
        keywords_raw = _normalise_terms(entry.get('keywords') or [], limit=6)
        queries_raw = _normalise_terms(entry.get('queries') or [], limit=6)
        keywords = build_visual_phrases(keywords_raw, limit=6)
        if not keywords and keywords_raw:
            keywords = keywords_raw
        queries = build_visual_phrases(queries_raw, limit=6)
        if not keywords and not queries:
            continue
        briefs.append({
            'segment_index': idx,
            'keywords': keywords,
            'queries': queries,
        })
    return briefs


def _tfidf_fallback(transcript: str, *, top_k: int = 12) -> Tuple[List[str], List[str]]:
    segments: List[List[str]] = []
    for chunk in re.split(r"[\.!?\n]+", transcript or ''):
        tokens = _tokenise(chunk)
        if tokens:
            segments.append(tokens)
    if not segments:
        tokens = _tokenise(transcript)
        if tokens:
            segments.append(tokens)
    if not segments:
        return [], []
    df = Counter()
    for tokens in segments:
        df.update(set(tokens))
    tfidf: Dict[str, float] = {}
    for tokens in segments:
        counts = Counter(tokens)
        length = max(1, len(tokens))
        for term, count in counts.items():
            tf = count / length
            idf = math.log((len(segments) + 1) / (df[term] + 1)) + 1.0
            score = tf * idf
            tfidf[term] = max(tfidf.get(term, 0.0), score)
    keywords = [
        _strip_diacritics(term)
        for term, _ in sorted(tfidf.items(), key=lambda item: item[1], reverse=True)
        if term not in _GENERIC_TERMS
    ][:top_k]
    bigrams: Counter[str] = Counter()
    for tokens in segments:
        for first, second in zip(tokens, tokens[1:]):
            if first == second:
                continue
            if first in _GENERIC_TERMS or second in _GENERIC_TERMS:
                continue
            phrase = f'{first} {second}'
            bigrams[_strip_diacritics(phrase)] += 1
    noun_phrases_raw = _extract_noun_phrases(transcript, limit=top_k)
    noun_phrase_candidates = _normalise_scene_queries(noun_phrases_raw, limit=top_k)
    noun_phrases = enforce_fetch_language(noun_phrase_candidates, "en")
    keywords.extend(noun_phrases)
    queries_candidates: List[str] = []
    queries_candidates.extend(_map_scene_prompts(noun_phrases, limit=max(4, top_k // 2)))
    queries_candidates.extend(phrase for phrase, _ in bigrams.most_common(max(4, top_k // 2)))
    keywords_normalised = _normalise_terms(keywords, limit=top_k)
    queries_normalised = _normalise_scene_queries(queries_candidates, limit=max(4, top_k // 2))
    keywords_enforced = enforce_fetch_language(keywords_normalised, "en")
    keywords_final = _normalise_terms(keywords_enforced, limit=top_k)
    queries_enforced = enforce_fetch_language(queries_normalised, "en")
    queries_final = _normalise_scene_queries(queries_enforced, limit=max(4, top_k // 2))
    return keywords_final, queries_final


def _normalise_dynamic_payload(
    raw: Dict[str, Any],
    *,
    transcript: str,
    disable_tfidf: bool = False,
    fallback_reason: str = "empty_payload",
) -> Dict[str, Any]:
    domains: List[Dict[str, Any]] = []
    for entry in raw.get('detected_domains') or []:
        if not isinstance(entry, dict):
            continue
        names = _normalise_terms([entry.get('name', '')], limit=1)
        if not names:
            continue
        confidence = entry.get('confidence')
        try:
            conf = float(confidence) if confidence is not None else None
        except Exception:
            conf = None
        domains.append({'name': names[0], 'confidence': conf})

    language = raw.get('language')
    if isinstance(language, str):
        language = language.strip().lower() or None
    else:
        language = None

    keywords = enforce_fetch_language(_normalise_terms(raw.get('keywords') or [], limit=20), language)
    search_queries = enforce_fetch_language(_normalise_terms(raw.get('search_queries') or [], limit=12), language)
    synonyms = _normalise_synonyms(raw.get('synonyms') or {})
    briefs = _normalise_briefs(raw.get('segment_briefs') or [])

    if not keywords and not search_queries:
        if disable_tfidf:
            reason = (fallback_reason or "unknown").strip() or "unknown"
            raise TfidfFallbackDisabled(
                f"TF-IDF fallback disabled (fallback_reason={reason})"
            )
        fallback_kw, fallback_q = _tfidf_fallback(transcript)
        keywords = fallback_kw[:12]
        if not search_queries:
            search_queries = fallback_q[:8]

    return {
        'detected_domains': domains,
        'language': language,
        'keywords': keywords,
        'synonyms': synonyms,
        'search_queries': search_queries,
        'segment_briefs': briefs,
    }


def build_dynamic_prompt(transcript_text: str, *, max_len: int = 1800) -> str:
    tx = (transcript_text or "")[:max_len]
    return f"""
RÔLE
Tu es planificateur B-roll pour vidéos verticales (TikTok/Shorts, 9:16).

OBJECTIF
À partir de la transcription, détecte librement le(s) domaine(s) (pas de liste fixe), puis génère :
1) des mots-clés et phrases-clés visuelles (scènes filmables) utiles aux banques vidéos,
2) des synonymes/variantes/termes proches pour CHAQUE mot-clé (2–4 max),
3) des requêtes de recherche (2–4 mots, provider-friendly),
4) des briefs segmentaires facultatifs.

CONTRAINTES
- Zéro domaine prédéfini. Déduis librement 1–3 "detected_domains" + confidence (0–1).
- Évite les anti-termes génériques : people, thing, nice, background, start, generic, template, stock.
- Priorise des requêtes concrètes et filmables : « sujet_action_contexte », objets précis, lieux identifiables.
- Fenêtres visuelles recommandées : 3–6 secondes. Format vertical.
- Si la langue de la transcription n’est pas l’anglais, produis les requêtes en langue d’origine + anglais.

RÉPONDS UNIQUEMENT EN JSON:
{{
  "detected_domains": [{{"name": "...", "confidence": 0.0}}],
  "language": "fr|en|…",
  "keywords": ["..."],
  "synonyms": {{ "keyword": ["variante1","variante2"] }},
  "search_queries": ["..."],
  "segment_briefs": [
    {{"segment_index": 0, "window_s": 4, "keywords": ["..."], "queries": ["..."]}}
  ],
  "notes": "pièges, anti-termes, risques"
}}

TRANSCRIPT (tronqué à 1500–2000 caractères):
{tx}
"""


@dataclass(slots=True)
class SubtitleSegment:
    """Lightweight representation of a subtitle segment."""

    start: float
    end: float
    text: str

    @classmethod
    def from_mapping(cls, payload: Dict) -> "SubtitleSegment":
        return cls(
            start=float(payload.get("start", 0.0) or 0.0),
            end=float(payload.get("end", 0.0) or 0.0),
            text=str(payload.get("text", "")).strip(),
        )


@dataclass(slots=True)
class LLMMetadata:
    """Structured result returned by the metadata generator."""

    title: str
    description: str
    hashtags: List[str]
    broll_keywords: List[str]
    raw_payload: Dict


class LLMMetadataGeneratorService:
    """Thin wrapper that memoises the heavy integration initialisation."""

    _lock: Lock = Lock()
    _shared_integration = None
    _shared_config = None
    _init_count = 0

    def __init__(self, *, reuse_shared: bool = True, config: Optional[Any] = None):
        self._reuse_shared = reuse_shared
        self._config = config
        self._integration = None
        self.last_metadata: Dict[str, Any] = {}
        self._metadata_cache_queries: List[str] = []
        self._metadata_cache_keywords: List[str] = []

        _refresh_settings_from_env()
        settings_obj: Any = _safe_get_settings()

        def _coerce_positive(value: Any) -> Optional[int]:
            try:
                parsed = int(value)
            except (TypeError, ValueError):
                return None
            return parsed if parsed > 0 else None

        max_queries_default = 3
        if config is not None:
            candidate = getattr(config, "llm", None)
            if candidate is not None:
                coerced = _coerce_positive(getattr(candidate, "max_queries_per_segment", None))
                if coerced is not None:
                    max_queries_default = coerced
            fallback_attr = getattr(config, "llm_max_queries_per_segment", None)
            coerced = _coerce_positive(fallback_attr)
            if coerced is not None:
                max_queries_default = coerced
        if settings_obj is not None:
            coerced = _coerce_positive(getattr(settings_obj, "llm_max_queries_per_segment", None))
            if coerced is not None:
                max_queries_default = coerced

        self._max_queries_per_segment = max(1, min(max_queries_default, 3))
        self._metadata_first_enabled = False

        def _coerce_disable_flag(value: Any) -> Optional[bool]:
            if value is None:
                return None
            if isinstance(value, bool):
                return value
            if isinstance(value, str):
                parsed = _env_to_bool(value)
                if parsed is not None:
                    return parsed
                return None
            if isinstance(value, (int, float)):
                return bool(value)
            return None

        def _extract_disable_flag(source: Any) -> Optional[bool]:
            if source is None:
                return None
            flag = None
            if isinstance(source, dict):
                if "disable_tfidf_fallback" in source:
                    flag = _coerce_disable_flag(source.get("disable_tfidf_fallback"))
                if flag is None and "llm" in source:
                    flag = _extract_disable_flag(source.get("llm"))
                return flag
            if hasattr(source, "disable_tfidf_fallback"):
                flag = _coerce_disable_flag(getattr(source, "disable_tfidf_fallback"))
            if flag is None and hasattr(source, "llm"):
                flag = _extract_disable_flag(getattr(source, "llm"))
            return flag

        disable_flag = tfidf_fallback_disabled_from_env()
        if disable_flag is None:
            disable_flag = _extract_disable_flag(config)
        self._disable_tfidf_fallback = bool(disable_flag) if disable_flag is not None else False
        llm_settings = getattr(settings_obj, "llm", None) if settings_obj is not None else None

        typed_disable_segment = False
        if llm_settings is not None:
            try:
                typed_disable_segment = bool(getattr(llm_settings, "disable_dynamic_segment"))
            except Exception:  # pragma: no cover - defensive
                logger.debug("[LLM] Unable to read disable_dynamic_segment flag", exc_info=True)
        self._metadata_first_enabled = typed_disable_segment

        def _coerce_float_range(value: Any, default: float, *, minimum: float, maximum: Optional[float] = None) -> float:
            try:
                parsed = float(value if value is not None else default)
            except (TypeError, ValueError):
                parsed = float(default)
            if maximum is not None:
                parsed = min(parsed, maximum)
            return max(minimum, parsed)

        def _coerce_int_range(value: Any, default: int, *, minimum: int, maximum: Optional[int] = None) -> int:
            try:
                parsed = int(value if value is not None else default)
            except (TypeError, ValueError):
                parsed = int(default)
            if maximum is not None:
                parsed = min(parsed, maximum)
            return max(minimum, parsed)

        timeout_default = _coerce_float_range(
            getattr(llm_settings, "timeout_fallback_s", None) if llm_settings is not None else None,
            35,
            minimum=5,
        )
        self._llm_timeout = int(timeout_default)

        configured_num_predict = getattr(llm_settings, "num_predict", None) if llm_settings is not None else None
        num_predict_default = _coerce_int_range(
            configured_num_predict,
            _llm_int("PIPELINE_LLM_NUM_PREDICT", attr="num_predict", default=256, minimum=1),
            minimum=1,
        )
        self._llm_num_predict = num_predict_default

        self._llm_temperature = _coerce_float_range(
            getattr(llm_settings, "temperature", None) if llm_settings is not None else None,
            0.3,
            minimum=0.0,
        )
        self._llm_top_p = _coerce_float_range(
            getattr(llm_settings, "top_p", None) if llm_settings is not None else None,
            0.9,
            minimum=0.0,
            maximum=1.0,
        )
        self._llm_repeat_penalty = _coerce_float_range(
            getattr(llm_settings, "repeat_penalty", None) if llm_settings is not None else None,
            1.1,
            minimum=0.0,
        )

        stop_tokens_value: Optional[str] = None
        if llm_settings is not None:
            raw_tokens = getattr(llm_settings, "stop_tokens", None)
            if isinstance(raw_tokens, str):
                stop_tokens_value = raw_tokens
            elif isinstance(raw_tokens, (list, tuple)):
                stop_tokens_value = json.dumps([str(token) for token in raw_tokens])
        self._llm_stop_tokens = tuple(_parse_stop_tokens(stop_tokens_value))

        default_model = _llm_string(attr="model", default="qwen2.5:7b")
        self.model_default = default_model
        default_json_model = _llm_string(attr="model_json", default=default_model)
        self.model_json = default_json_model
        configured_text_model = _llm_string(attr="model_text", default=default_model)
        self.model_text = configured_text_model

        fallback_note: Optional[str] = None
        fallback_target: Optional[str] = None
        readiness_reason = "configured text model retained (no readiness metadata)"
        readiness_filename: Optional[str] = None
        readiness_hash: Optional[str] = None

        ready_path = PROJECT_ROOT / 'tools' / 'out' / 'llm_ready.json'
        readiness_filename = ready_path.name

        if ready_path.exists():
            try:
                ready_bytes = ready_path.read_bytes()
            except OSError as exc:
                logger.warning(
                    "[LLM] failed to load readiness metadata from %s: %s",
                    ready_path,
                    exc,
                )
                readiness_reason = f"failed to read readiness metadata ({exc})"
            else:
                readiness_hash = hashlib.sha256(ready_bytes).hexdigest()[:12]
                try:
                    ready_text = ready_bytes.decode('utf-8')
                except UnicodeDecodeError as exc:
                    logger.warning(
                        "[LLM] failed to decode readiness metadata from %s: %s",
                        ready_path,
                        exc,
                    )
                    readiness_reason = f"failed to decode readiness metadata ({exc})"
                else:
                    try:
                        ready_payload = json.loads(ready_text)
                    except json.JSONDecodeError as exc:
                        logger.warning(
                            "[LLM] failed to parse readiness metadata from %s: %s",
                            ready_path,
                            exc,
                        )
                        readiness_reason = f"failed to parse readiness metadata ({exc})"
                    else:
                        broken_models = {
                            str(model).strip()
                            for model in ready_payload.get('broken', [])
                            if str(model).strip()
                        }
                        text_ready = [
                            str(model).strip()
                            for model in ready_payload.get('text_ready', [])
                            if str(model).strip()
                        ]
                        if configured_text_model in broken_models and text_ready:
                            fallback_target = text_ready[0]
                            logger.warning(
                                "[LLM] text model %s listed as broken in %s; falling back to %s",
                                configured_text_model,
                                ready_path,
                                fallback_target,
                            )
                            self.model_text = fallback_target
                            fallback_note = (
                                f"configured model {configured_text_model} listed as broken in {ready_path.name}"
                            )
                            readiness_reason = (
                                f"configured model {configured_text_model} listed as broken; "
                                f"fallback to {fallback_target}"
                            )
                        elif configured_text_model in broken_models and not text_ready:
                            logger.warning(
                                "[LLM] text model %s listed as broken in %s but no fallback available",
                                configured_text_model,
                                ready_path,
                            )
                            fallback_note = (
                                f"configured model {configured_text_model} listed as broken in {ready_path.name}"
                            )
                            readiness_reason = (
                                f"configured model {configured_text_model} listed as broken; no fallback available"
                            )
                        elif configured_text_model in text_ready:
                            readiness_reason = (
                                f"configured model {configured_text_model} marked ready"
                            )
                        else:
                            readiness_reason = (
                                f"configured model {configured_text_model} not referenced; retaining configured value"
                            )

        logger.info(
            "[LLM] using timeout=%ss num_predict=%s temp=%s top_p=%s repeat_penalty=%s",
            self._llm_timeout,
            self._llm_num_predict,
            self._llm_temperature,
            self._llm_top_p,
            self._llm_repeat_penalty,
        )

        if fallback_note:
            logger.info(
                "[LLM] text model selected: %s (fallback: %s%s)",
                self.model_text,
                fallback_note,
                f", target={fallback_target}" if fallback_target else "",
            )
        else:
            logger.info("[LLM] text model selected: %s", self.model_text)

        readiness_log: Dict[str, Any] = {
            'chosen_text_model': self.model_text,
            'chosen_json_model': self.model_json,
            'readiness_reason': readiness_reason,
        }
        if readiness_filename:
            readiness_log['readiness_filename'] = readiness_filename
        if readiness_hash:
            readiness_log['readiness_sha256_12'] = readiness_hash
        if fallback_note:
            readiness_log['fallback_note'] = fallback_note
        if fallback_target:
            readiness_log['fallback_target'] = fallback_target

        logger.info("[LLM] readiness routing decision: %s", readiness_log)

    def _fallback_queries_from(
        self,
        transcript: str,
        *,
        metadata_queries: Optional[Sequence[str]] = None,
        metadata_keywords: Optional[Sequence[str]] = None,
        language: Optional[str] = None,
    ) -> List[str]:
        """Return provider-friendly fallback queries prioritising metadata seeds."""

        target_lang = (language or _target_language_default()).strip().lower() or _target_language_default()

        direct_queries = _normalise_provider_terms(metadata_queries or [], target_lang=target_lang)
        keyword_bases = _normalise_search_terms(metadata_keywords or [], target_lang=target_lang)[:12]

        if not keyword_bases:
            ngram_bases = _extract_ngrams(
                transcript,
                sizes=(3, 2),
                limit=18,
                language=target_lang,
            )
            keyword_bases = ngram_bases[:12]

        if not keyword_bases:
            keyword_bases = _normalise_search_terms(
                _DEFAULT_FALLBACK_PHRASES,
                target_lang=target_lang,
            )[:12]

        templates = (
            "stock footage {kw}",
            "b-roll {kw}",
            "cinematic {kw}",
            "timelapse {kw}",
            "teamwork {kw}",
            "office {kw}",
            "city {kw}",
        )

        queries: List[str] = []
        seen: Set[str] = set()

        def _append(candidate: str) -> bool:
            cleaned = " ".join((candidate or "").split()).strip()
            if not cleaned:
                return False
            key = cleaned.lower()
            if key in seen:
                return False
            seen.add(key)
            queries.append(cleaned)
            return len(queries) >= 12

        for candidate in direct_queries:
            if _append(candidate):
                return queries[:12]

        for base in keyword_bases:
            keyword = base.strip()
            if not keyword:
                continue
            for template in templates:
                if _append(template.format(kw=keyword)):
                    return queries[:12]

        if not queries:
            for fallback in _build_provider_queries_from_terms(_DEFAULT_FALLBACK_PHRASES):
                if _append(fallback):
                    break

        return queries[:12]

    def _call_llm(self, prompt: str, *, max_tokens: int = 256) -> str:
        """Proxy Ollama completion that normalises failures and responses."""

        cleaned_prompt = str(prompt or "").strip()
        if not cleaned_prompt:
            raise ValueError("empty prompt")

        try:
            requested_tokens = int(max_tokens)
        except (TypeError, ValueError):
            requested_tokens = self._llm_num_predict
        bounded_tokens = max(1, min(requested_tokens, self._llm_num_predict))

        try:
            result = self._complete_text(cleaned_prompt, max_tokens=bounded_tokens)
        except TimeoutError as exc:
            raise ValueError("timeout") from exc
        except Exception as exc:
            raise ValueError("request failed") from exc

        if isinstance(result, dict):
            try:
                result = json.dumps(result, ensure_ascii=False)
            except Exception as exc:
                raise ValueError("request failed") from exc

        text = str(result or "").strip()
        if not text:
            raise ValueError("empty response")

        return text

    @classmethod
    def get_shared(cls, config: Optional[Any] = None):
        """Return a service bound to the shared integration, initialising once."""
        service = cls(reuse_shared=True, config=config)
        service._get_integration()
        return service

    def _get_integration(self):
        config = self._config
        if _fast_tests_enabled():
            factory = create_pipeline_integration if FAST_TESTS else _load_integration_factory(True)
            if self._reuse_shared:
                with self._lock:
                    if self._shared_integration is None:
                        logger.info('[LLM] FAST_TESTS stub integration initialised')
                        LLMMetadataGeneratorService._shared_integration = factory(config)
                        LLMMetadataGeneratorService._shared_config = config
                        LLMMetadataGeneratorService._init_count += 1
                integration = self._shared_integration
                self._apply_llm_config(integration)
                return integration
            if self._integration is None:
                logger.info('[LLM] FAST_TESTS stub integration (local) initialised')
                self._integration = factory(config)
            integration = self._integration
            self._apply_llm_config(integration)
            return integration

        if self._reuse_shared:
            with self._lock:
                if self._shared_integration is None:
                    logger.info('[LLM] Initialising shared pipeline integration')
                    try:
                        LLMMetadataGeneratorService._shared_integration = create_pipeline_integration(config)
                    except Exception:  # pragma: no cover - defensive logging
                        logger.exception('[LLM] Failed to initialise shared pipeline integration')
                        raise
                    LLMMetadataGeneratorService._shared_config = config
                    LLMMetadataGeneratorService._init_count += 1
            integration = self._shared_integration
            self._apply_llm_config(integration)
            return integration

        if self._integration is None:
            logger.info('[LLM] Initialising local pipeline integration')
            try:
                self._integration = create_pipeline_integration(config)
            except Exception:  # pragma: no cover - defensive logging
                logger.exception('[LLM] Failed to initialise local pipeline integration')
                raise
        integration = self._integration
        self._apply_llm_config(integration)
        return integration

    def _apply_llm_config(self, integration: Optional[Any]) -> None:
        if integration is None:
            return

        llm = getattr(integration, "llm", None)
        if llm is None:
            return

        stop_values = list(self._llm_stop_tokens)

        configure = getattr(llm, "configure_generation", None)
        if callable(configure):
            try:
                configure(
                    num_predict=self._llm_num_predict,
                    temperature=self._llm_temperature,
                    top_p=self._llm_top_p,
                    repeat_penalty=self._llm_repeat_penalty,
                    stop=stop_values,
                )
            except Exception:  # pragma: no cover - best effort configuration
                pass

        for attr, value in (
            ("timeout", self._llm_timeout),
            ("num_predict", self._llm_num_predict),
            ("temperature", self._llm_temperature),
            ("top_p", self._llm_top_p),
            ("repeat_penalty", self._llm_repeat_penalty),
        ):
            try:
                setattr(llm, attr, value)
            except Exception:  # pragma: no cover - best effort configuration
                continue

        for attr in ("stop", "stop_sequences", "stop_tokens", "stop_words"):
            if hasattr(llm, attr):
                try:
                    setattr(llm, attr, stop_values)
                except Exception:  # pragma: no cover - best effort configuration
                    pass

        set_stop = getattr(llm, "set_stop_sequences", None)
        if callable(set_stop):
            try:
                set_stop(stop_values)
            except Exception:  # pragma: no cover - best effort configuration
                pass

        target_model = getattr(self, "model_text", None)
        if isinstance(target_model, str) and target_model.strip():
            target_model = target_model.strip()
            for attr in ("model", "model_name"):
                if hasattr(llm, attr):
                    try:
                        setattr(llm, attr, target_model)
                    except Exception:  # pragma: no cover - best effort configuration
                        pass
            for attr in ("model", "model_name"):
                if hasattr(integration, attr):
                    try:
                        setattr(integration, attr, target_model)
                    except Exception:  # pragma: no cover - best effort configuration
                        pass

    # --- Compatibility layer for plain text completions ---------------------
    def _complete_text(self, prompt: str, *, max_tokens: int = 800, purpose: str = "generic") -> Any:
        """Attempt to invoke a completion method on the underlying integration.

        Tries common method names; falls back to calling the optimized LLM engine
        when available (integration.llm._call_llm). Returns raw text.
        """
        if purpose == "dynamic":
            model_candidates = (
                getattr(self, "model_text", None),
                getattr(self, "model_default", None),
                _DEFAULT_OLLAMA_MODEL,
            )
            resolved_model: Optional[str] = None
            for candidate in model_candidates:
                if isinstance(candidate, str):
                    cleaned = candidate.strip()
                    if cleaned:
                        resolved_model = cleaned
                        break
            if not resolved_model:
                resolved_model = _DEFAULT_OLLAMA_MODEL

            bounded_tokens = min(max_tokens, self._llm_num_predict)
            prompt_text = str(prompt or "")
            prompt_len_chars = len(prompt_text)
            prompt_token_estimate = _estimate_prompt_tokens(prompt_text)
            options = {
                "num_predict": bounded_tokens,
                "temperature": self._llm_temperature,
                "top_p": self._llm_top_p,
                "repeat_penalty": self._llm_repeat_penalty,
                "stop": list(self._llm_stop_tokens),
            }

            logger.debug(
                "[LLM] dynamic completion dispatch",
                extra={
                    "model": resolved_model,
                    "temperature": self._llm_temperature,
                    "top_p": self._llm_top_p,
                    "num_predict": bounded_tokens,
                    "prompt_len_chars": prompt_len_chars,
                    "prompt_token_estimate": prompt_token_estimate,
                    "json_mode": False,
                },
            )

            text, reason, chunk_count, raw_len, attempts = _ollama_generate_text(
                prompt,
                model=resolved_model,
                options=options,
                timeout=float(self._llm_timeout),
            )
            logger.info(
                "[LLM] dynamic text completion model=%s json_mode=False prompt_len=%s raw_len=%s chunks=%s reason_if_empty=%s attempts=%s",
                resolved_model,
                len(str(prompt or "")),
                raw_len,
                chunk_count,
                reason or "",
                attempts,
            )
            if not text:
                raise DynamicCompletionError(reason or "empty_payload")
            return text, reason, chunk_count

        if purpose == "dynamic":
            logger.warning(
                "[LLM] dynamic request routed to non-Ollama path",
                extra={
                    "max_tokens": max_tokens,
                    "stack": _capture_trimmed_stack(),
                },
            )

        integration = self._get_integration()

        target_model = getattr(self, "model_text", None) or getattr(self, "model_default", None)
        if isinstance(target_model, str):
            target_model = target_model.strip() or None

        # 1) Try common completion-shaped methods on integration directly
        last_error: Optional[BaseException] = None
        timed_out = False
        if purpose == "dynamic":
            method_order: Tuple[str, ...] = ("complete", "chat", "generate")
        else:
            method_order = ("complete_json", "complete", "chat", "generate")

        for attr in method_order:
            fn = getattr(integration, attr, None)
            if callable(fn):
                try:
                    return self._invoke_completion(fn, prompt, max_tokens=max_tokens, model=target_model)
                except Exception as exc:  # pragma: no cover - robustness
                    last_error = exc
                    if self._is_timeout_error(exc):
                        timed_out = True
                        break

        # 2) Try going through the optimized LLM engine if exposed
        if not timed_out:
            llm = getattr(integration, "llm", None)
            if llm is not None:
                if purpose == "dynamic":
                    llm_methods: Tuple[str, ...] = ("complete", "chat", "generate")
                else:
                    llm_methods = ("complete_json", "complete", "generate")
                for attr in llm_methods:
                    fn = getattr(llm, attr, None)
                    if callable(fn):
                        try:
                            return self._invoke_completion(fn, prompt, max_tokens=max_tokens, model=target_model)
                        except Exception as exc:  # pragma: no cover - robustness
                            last_error = exc
                            if self._is_timeout_error(exc):
                                timed_out = True
                                break
                    if timed_out:
                        break
                if not timed_out:
                    # Fallback to private _call_llm used in optimized_llm.py
                    call = getattr(llm, "_call_llm", None)
                    if callable(call):
                        bounded_max_tokens = min(max_tokens, self._llm_num_predict)
                        call_kwargs: Dict[str, Any] = {}
                        try:
                            call_signature = inspect.signature(call)
                        except (TypeError, ValueError):
                            call_signature = None

                        if call_signature is not None:
                            params = call_signature.parameters
                            if "temperature" in params:
                                call_kwargs["temperature"] = self._llm_temperature
                            if "max_tokens" in params:
                                call_kwargs["max_tokens"] = bounded_max_tokens
                            if "num_predict" in params:
                                call_kwargs["num_predict"] = self._llm_num_predict
                            if "timeout" in params:
                                call_kwargs["timeout"] = self._llm_timeout
                            for key in ("stop", "stop_sequences", "stop_tokens", "stop_words"):
                                if key in params:
                                    call_kwargs[key] = list(self._llm_stop_tokens)
                                    break
                            if target_model:
                                cleaned_model = target_model.strip()
                                if cleaned_model:
                                    if "model" in params and "model" not in call_kwargs:
                                        call_kwargs["model"] = cleaned_model
                                    elif "model_name" in params and "model_name" not in call_kwargs:
                                        call_kwargs["model_name"] = cleaned_model
                            if "json_mode" in params and purpose == "dynamic":
                                call_kwargs["json_mode"] = False
                        else:
                            call_kwargs = {
                                "temperature": self._llm_temperature,
                                "max_tokens": bounded_max_tokens,
                                "timeout": self._llm_timeout,
                            }
                            if target_model:
                                cleaned_model = target_model.strip() if isinstance(target_model, str) else None
                                if cleaned_model:
                                    call_kwargs["model"] = cleaned_model
                        if purpose == "dynamic" and "json_mode" not in call_kwargs:
                            call_kwargs["json_mode"] = False

                        ok, text, err = call(prompt, **call_kwargs)
                        if ok and isinstance(text, str):
                            return text
                        if err == "timeout":
                            timed_out = True
                        last_error = RuntimeError(f"LLM _call_llm failed: {err or 'unknown'}")

        if timed_out:
            raise TimeoutError("LLM completion timed out") from last_error

        if last_error is not None:
            raise RuntimeError("No compatible completion method available on integration") from last_error

        raise RuntimeError("No compatible completion method available on integration")

    def _invoke_completion(self, fn, prompt: str, *, max_tokens: int, model: Optional[str] = None) -> Any:
        """Call a completion function with a bounded timeout when supported."""

        kwargs: Dict[str, Any] = {}
        bounded_max_tokens = min(max_tokens, self._llm_num_predict)
        try:
            signature = inspect.signature(fn)
        except (TypeError, ValueError):  # pragma: no cover - builtins
            signature = None

        if signature is not None:
            params = signature.parameters
            if "timeout" in params:
                kwargs["timeout"] = self._llm_timeout
            if "max_tokens" in params and "max_tokens" not in kwargs:
                kwargs["max_tokens"] = bounded_max_tokens
            if "num_predict" in params:
                kwargs["num_predict"] = self._llm_num_predict
            if "temperature" in params:
                kwargs.setdefault("temperature", self._llm_temperature)
            if "top_p" in params:
                kwargs["top_p"] = self._llm_top_p
            if model:
                cleaned_model = model.strip()
                if cleaned_model:
                    if "model" in params and "model" not in kwargs:
                        kwargs["model"] = cleaned_model
                    elif "model_name" in params and "model_name" not in kwargs:
                        kwargs["model_name"] = cleaned_model
            stop_keys = ("stop", "stop_sequences", "stop_tokens", "stop_words")
            for key in stop_keys:
                if key in params:
                    kwargs[key] = list(self._llm_stop_tokens)
                    break
        try:
            return fn(prompt, **kwargs)  # type: ignore[misc]
        except TypeError as exc:
            if kwargs:
                return fn(prompt)  # type: ignore[misc]
            raise exc

    @staticmethod
    def _is_timeout_error(exc: BaseException) -> bool:
        message = str(exc).lower()
        return "timeout" in message or "timed out" in message

    def generate_dynamic_context(self, transcript_text: str, *, max_len: int = 1800) -> Dict[str, Any]:
        """Domain detection + dynamic expansions (no hardcoded domains)."""
        transcript = transcript_text or ''
        attempt_limits: List[int] = []
        for limit in (max_len, max_len // 2, max_len // 3):
            if limit and limit > 0:
                attempt_limits.append(min(max_len, max(limit, 350)))

        # Keep order from largest to smallest while removing duplicates
        seen_limits = set()
        ordered_limits: List[int] = []
        for limit in attempt_limits:
            if limit not in seen_limits:
                ordered_limits.append(limit)
                seen_limits.add(limit)

        if not ordered_limits:
            ordered_limits = [max_len or 600]

        raw_payload: Dict[str, Any] = {}
        last_dynamic_error: Optional[DynamicCompletionError] = None
        last_reason: Optional[str] = None
        for idx, limit in enumerate(ordered_limits, start=1):
            prompt = build_dynamic_prompt(transcript, max_len=limit)
            if limit >= 1400:
                token_budget = 700
            elif limit >= 900:
                token_budget = 550
            elif limit >= 600:
                token_budget = 400
            else:
                token_budget = 300
            try:
                completion = self._complete_text(prompt, max_tokens=token_budget, purpose="dynamic")
            except TimeoutError:
                last_reason = "timeout"
                logger.warning(
                    '[LLM] dynamic context attempt %s timed out (limit=%s, tokens=%s)',
                    idx,
                    limit,
                    token_budget,
                )
                continue
            except DynamicCompletionError as exc:
                last_dynamic_error = exc
                last_reason = exc.reason
                logger.warning(
                    '[LLM] dynamic context attempt %s failed (limit=%s, tokens=%s, fallback_reason=%s)',
                    idx,
                    limit,
                    token_budget,
                    exc.reason,
                )
                continue
            except Exception:
                last_reason = "integration_error"
                logger.exception('[LLM] dynamic context attempt %s failed', idx)
                continue

            parsed_reason = ""
            if isinstance(completion, tuple):
                raw_text = completion[0]
                parsed_reason = completion[1] if len(completion) > 1 and isinstance(completion[1], str) else ""
            else:
                raw_text = completion

            parsed_payload: Dict[str, Any] = {}
            if isinstance(raw_text, dict):
                parsed_payload = raw_text
            else:
                parsed_payload = _safe_parse_json(raw_text)

            if parsed_payload:
                raw_payload = parsed_payload
                break

            if parsed_reason:
                last_reason = parsed_reason
            elif isinstance(raw_text, str) and raw_text.strip():
                last_reason = last_reason or "invalid_json"
            elif not raw_text:
                last_reason = last_reason or "empty_payload"
        if not raw_payload:
            fallback_reason = last_reason or (last_dynamic_error.reason if last_dynamic_error else "empty_payload")
            if self._disable_tfidf_fallback:
                reason = (fallback_reason or "unknown").strip() or "unknown"
                raise TfidfFallbackDisabled(
                    f"TF-IDF fallback disabled (fallback_reason={reason})"
                )
            logger.warning(
                '[LLM] dynamic context fell back to TF-IDF (no structured payload, fallback_reason=%s)',
                fallback_reason,
                extra={
                    'fallback_reason': fallback_reason,
                    'stack': _capture_trimmed_stack(),
                },
            )
            fallback_payload = _normalise_dynamic_payload(
                {},
                transcript=transcript_text or '',
                disable_tfidf=self._disable_tfidf_fallback,
                fallback_reason=fallback_reason,
            )
            if last_dynamic_error is not None:
                last_dynamic_error.payload = fallback_payload
                raise last_dynamic_error
            raise DynamicCompletionError(fallback_reason, payload=fallback_payload)

        return _normalise_dynamic_payload(
            raw_payload,
            transcript=transcript_text or '',
            disable_tfidf=self._disable_tfidf_fallback,
            fallback_reason=last_reason or "llm_missing_terms",
        )


    def generate_metadata(
        self,
        segments: Sequence[Dict],
        *,
        video_id: Optional[str] = None,
    ) -> Optional[LLMMetadata]:
        """Generate metadata and B-roll keywords from subtitle segments."""

        if not segments:
            return None

        # Normalise input for the integration layer
        normalised: List[SubtitleSegment] = [
            SubtitleSegment.from_mapping(seg)
            for seg in segments
            if seg and seg.get("text")
        ]
        if not normalised:
            return None

        transcript = " ".join(seg.text for seg in normalised if seg.text)
        timestamps: List[Tuple[float, float]] = [
            (seg.start, seg.end) for seg in normalised if seg.end >= seg.start
        ]

        integration = self._get_integration()
        result = integration.process_video_transcript(
            transcript=transcript,
            video_id=video_id or f"video_{id(integration):x}",
            segment_timestamps=timestamps if len(timestamps) > 1 else None,
        )

        if not result or not result.get("success"):
            return None

        metadata = result.get("metadata") or {}
        broll_data = result.get("broll_data") or {}

        title = str(metadata.get("title", "")).strip()
        description = str(metadata.get("description", "")).strip()
        hashtags = [h for h in metadata.get("hashtags", []) if isinstance(h, str) and h]
        broll_keywords = [
            kw
            for kw in (broll_data.get("keywords") or metadata.get("keywords") or [])
            if isinstance(kw, str) and kw.strip()
        ]

        stored_keywords = _normalise_search_terms(
            broll_keywords or metadata.get("broll_keywords") or [],
            target_lang=_target_language_default(),
        )[:12]
        stored_queries = _normalise_search_terms(
            metadata.get("queries") or broll_data.get("queries") or [],
            target_lang=_target_language_default(),
        )[:12]
        self.last_metadata = {
            "queries": stored_queries,
            "broll_keywords": stored_keywords,
        }
        self._metadata_cache_queries = list(stored_queries)
        self._metadata_cache_keywords = list(stored_keywords)

        logger.info('[LLM] Metadata generated', extra={'hashtags': len(hashtags), 'broll_keywords': len(broll_keywords)})
        return LLMMetadata(
            title=title,
            description=description,
            hashtags=hashtags,
            broll_keywords=broll_keywords,
            raw_payload=result,
        )


    def _segment_llm_json(
        self,
        seg_text: str,
        *,
        timeout_s: Optional[float] = None,
        num_predict: Optional[int] = None,
    ) -> Optional[Dict[str, List[str]]]:
        snippet = (seg_text or "").strip()
        if not snippet:
            return None

        snippet = snippet[:1200]

        try:
            requested_predict = int(num_predict) if num_predict is not None else self._llm_num_predict
        except (TypeError, ValueError):
            requested_predict = self._llm_num_predict
        base_predict = max(64, requested_predict)

        timeout_value = int(timeout_s if timeout_s is not None else self._llm_timeout)

        base_options = {
            "num_predict": base_predict,
            "temperature": float(self._llm_temperature),
            "top_p": float(self._llm_top_p),
            "repeat_penalty": float(self._llm_repeat_penalty),
        }

        prompt = SEGMENT_JSON_PROMPT.format(segment_text=snippet)

        def _resolve_payload(parsed_payload: Any, raw_payload: Any) -> Dict[str, Any]:
            payload = parsed_payload if isinstance(parsed_payload, dict) else {}
            if payload:
                return payload
            if isinstance(raw_payload, dict):
                candidates: List[Any] = []
                for key in ("response", "content", "data", "message", "result"):
                    value = raw_payload.get(key)
                    if isinstance(value, dict) and value:
                        return value
                    if isinstance(value, str) and value.strip():
                        candidates.append(value)
                for candidate in candidates:
                    parsed = _coerce_ollama_json(candidate)
                    if isinstance(parsed, dict) and parsed:
                        return parsed
            return payload if isinstance(payload, dict) else {}

        attempts: List[int] = [base_predict]
        expanded_predict = min(base_predict + 64, 384)
        if expanded_predict > base_predict:
            attempts.append(expanded_predict)

        for attempt_index, predict_value in enumerate(attempts):
            options = dict(base_options)
            options["num_predict"] = predict_value
            try:
                parsed_payload, raw_payload, _ = _ollama_generate_json(
                    prompt,
                    model=self.model_json,
                    options=options,
                    timeout=timeout_value,
                    json_mode=True,
                )
            except TimeoutError:
                logger.warning(
                    "[LLM] Segment JSON request timed out",
                    extra={"timeout_s": timeout_value, "attempt": attempt_index + 1},
                )
                return None
            except Exception as exc:
                logger.warning(
                    "[LLM] Segment JSON request failed",
                    extra={"error": str(exc), "attempt": attempt_index + 1},
                )
                return None

            payload = _resolve_payload(parsed_payload, raw_payload)
            if not payload:
                if attempt_index == len(attempts) - 1:
                    return None
                continue

            keywords = _sanitize_queries(
                payload.get("broll_keywords") or payload.get("brollKeywords") or [],
                max_words=3,
                max_len=12,
            )
            queries = _sanitize_queries(_concretize_queries(payload.get("queries") or []), max_len=12)

            if keywords or queries:
                return {"broll_keywords": keywords, "queries": queries}

        return None

    def _tfidf_segment_fallback(
        self,
        segment_text: str,
        *,
        target_lang: Optional[str] = None,
        seed_queries: Optional[Sequence[str]] = None,
        seed_keywords: Optional[Sequence[str]] = None,
    ) -> Dict[str, List[str]]:
        snippet = (segment_text or "").strip()
        language = (target_lang or _target_language_default()).strip().lower() or _target_language_default()
        if self._disable_tfidf_fallback:
            raise TfidfFallbackDisabled('TF-IDF fallback disabled (fallback_reason=segment_generation)')
        base_keywords, base_queries = _tfidf_fallback(strip_banned(snippet))

        keyword_sources: List[str] = []
        for source in (seed_keywords, base_keywords, seed_queries, _DEFAULT_FALLBACK_PHRASES):
            if not source:
                continue
            keyword_sources = [str(item).strip() for item in source if str(item).strip()]
            if keyword_sources:
                break
        if not keyword_sources:
            keyword_sources = [str(item).strip() for item in _DEFAULT_FALLBACK_PHRASES]

        normalised_keywords = _normalise_search_terms(keyword_sources, target_lang=language)[:12]
        if not normalised_keywords:
            normalised_keywords = _normalise_search_terms(_DEFAULT_FALLBACK_PHRASES, target_lang=language)[:12]

        normalised_queries = _normalise_search_terms(base_queries or [], target_lang=language)[:12]
        if not normalised_queries:
            provider_queries = _build_provider_queries_from_terms(normalised_keywords or _DEFAULT_FALLBACK_PHRASES)
            normalised_queries = _normalise_search_terms(provider_queries, target_lang=language)[:12]

        keywords = _sanitize_queries(normalised_keywords, max_words=3, max_len=12)
        queries = _sanitize_queries(_concretize_queries(normalised_queries), max_len=12)

        if not queries:
            fallback_provider = _build_provider_queries_from_terms(normalised_keywords or _DEFAULT_FALLBACK_PHRASES)
            queries = _sanitize_queries(_concretize_queries(fallback_provider), max_len=12)

        if not keywords:
            keywords = _sanitize_queries(
                _normalise_search_terms(_DEFAULT_FALLBACK_PHRASES, target_lang=language),
                max_words=3,
                max_len=12,
            )

        return {"broll_keywords": keywords, "queries": queries}

    def _metadata_first_hints(
        self,
        snippet: str,
        *,
        start: float,
        end: float,
        target_lang: str,
        seed_queries: Sequence[str],
        seed_keywords: Sequence[str],
    ) -> Dict[str, Any]:
        limit = max(1, min(self._max_queries_per_segment, 3))
        combined_queries: List[str] = list(seed_queries or [])
        if not combined_queries:
            combined_queries = list(self._metadata_cache_queries or self.last_metadata.get("queries") or [])
        combined_keywords: List[str] = list(seed_keywords or [])
        if not combined_keywords:
            combined_keywords = list(self._metadata_cache_keywords or self.last_metadata.get("broll_keywords") or [])

        candidate_terms = _normalise_search_terms(combined_queries + combined_keywords, target_lang=target_lang)
        candidate_terms = _sanitize_queries(_concretize_queries(candidate_terms), max_len=12)
        deduped_terms = _fuzzy_dedupe(candidate_terms)

        ranked_queries = _rank_queries_by_tfidf(snippet, deduped_terms, limit=limit)
        if not ranked_queries and deduped_terms:
            ranked_queries = list(deduped_terms)[:limit]

        if not ranked_queries:
            fallback_candidates = self._fallback_queries_from(
                snippet,
                metadata_queries=combined_queries,
                metadata_keywords=combined_keywords,
                language=target_lang,
            )
            ranked_queries = (fallback_candidates or [])[:limit]

        ranked_queries = _sanitize_queries(_concretize_queries(ranked_queries), max_len=12)
        if not ranked_queries:
            ranked_queries = _sanitize_queries(
                _concretize_queries(self._fallback_queries_from(snippet, language=target_lang)),
                max_len=12,
            )[:limit]

        keywords = _sanitize_queries(_concretize_queries(combined_keywords), max_words=3, max_len=12)
        if not keywords:
            keywords = _sanitize_queries(_concretize_queries(self._metadata_cache_keywords or []), max_words=3, max_len=12)
        if not keywords:
            keywords = _sanitize_queries(
                _normalise_search_terms(_DEFAULT_FALLBACK_PHRASES, target_lang=target_lang),
                max_words=3,
                max_len=12,
            )

        try:
            seg_duration = max(0.0, float(end) - float(start))
        except Exception:
            seg_duration = 0.0
        min_d = 3.0
        if seg_duration > 0:
            min_d = max(2.5, min(5.5, round(seg_duration * 0.9, 2)))

        filters = {
            "orientation": "portrait",
            "min_duration_s": float(min_d),
            "max_duration_s": 8.0,
            "min_aspect_ratio": 1.6,
        }

        source = "metadata_first"
        _record_llm_path(source, "flag_disable")

        self.last_metadata = {
            "title": "",
            "description": "",
            "queries": list(ranked_queries),
            "broll_keywords": list(keywords),
            "filters": dict(filters),
            "source": source,
        }
        self._metadata_cache_queries = list(ranked_queries)
        self._metadata_cache_keywords = list(keywords)

        return {
            "title": "",
            "description": "",
            "queries": list(ranked_queries),
            "broll_keywords": list(keywords),
            "filters": filters,
            "source": source,
        }

    def generate_hints_for_segment(self, text: str, start: float, end: float) -> Dict:
        """Produce visual search hints for a transcript segment."""

        snippet = (text or "").strip()
        target_lang = _target_language_default()

        previous_metadata = getattr(self, "last_metadata", {}) or {}
        seed_queries = list(previous_metadata.get("queries") or [])
        seed_keywords = list(previous_metadata.get("broll_keywords") or [])

        for cached_query in _LAST_METADATA_QUERIES.get("values", []) or []:
            if cached_query not in seed_queries:
                seed_queries.append(cached_query)
        for cached_keyword in _LAST_METADATA_KEYWORDS.get("values", []) or []:
            if cached_keyword not in seed_keywords:
                seed_keywords.append(cached_keyword)

        seed_queries = seed_queries[:24]
        seed_keywords = seed_keywords[:24]

        if self._metadata_first_enabled:
            result = self._metadata_first_hints(
                snippet,
                start=start,
                end=end,
                target_lang=target_lang,
                seed_queries=seed_queries,
                seed_keywords=seed_keywords,
            )
            logger.info(
                "[LLM] segment path resolved",
                extra={"llm_path": "metadata_first", "llm_path_reason": "flag_disable"},
            )
            return result

        force_block, block_reason = _should_block_streaming()
        llm_path_mode = "segment_blocking" if force_block else "segment_stream"
        llm_path_reason = block_reason

        if not snippet:
            fallback_queries_full = self._fallback_queries_from(
                "",
                metadata_queries=seed_queries,
                metadata_keywords=seed_keywords,
                language=target_lang,
            )
            if not fallback_queries_full:
                fallback_queries_full = _build_provider_queries_from_terms(_DEFAULT_FALLBACK_PHRASES)

            fallback_keywords_full = _normalise_search_terms(
                seed_keywords or seed_queries or _DEFAULT_FALLBACK_PHRASES,
                target_lang=target_lang,
            )[:12]
            if not fallback_keywords_full:
                fallback_keywords_full = _normalise_search_terms(
                    _DEFAULT_FALLBACK_PHRASES,
                    target_lang=target_lang,
                )[:12]

            fallback_queries = (fallback_queries_full or [])[:12]
            if not fallback_queries:
                fallback_queries = _build_provider_queries_from_terms(_DEFAULT_FALLBACK_PHRASES)[:12]

            source_label = (
                "metadata_keywords_fallback"
                if seed_keywords or seed_queries
                else "transcript_fallback"
            )

            result = {
                "title": "",
                "description": "",
                "queries": fallback_queries[:8],
                "broll_keywords": fallback_keywords_full[:8],
                "filters": {"min_duration_s": 3.0},
                "source": source_label,
            }

            self.last_metadata = {
                "queries": fallback_queries[:12],
                "broll_keywords": fallback_keywords_full[:12],
            }

            return result


        max_chars = min(_metadata_transcript_limit(), 1800)
        prompt_snippet = snippet[:max_chars]

        llm_payload = self._segment_llm_json(
            prompt_snippet,
            timeout_s=self._llm_timeout,
            num_predict=self._llm_num_predict,
        )

        if not llm_payload:
            retry_timeout = min(self._llm_timeout + 15, 90)
            retry_predict = self._llm_num_predict + 64
            llm_payload = self._segment_llm_json(
                prompt_snippet,
                timeout_s=retry_timeout,
                num_predict=retry_predict,
            )

        llm_failed = False
        if not llm_payload:
            fallback_reason = "segment_generation"
            if self._disable_tfidf_fallback:
                raise TfidfFallbackDisabled(
                    f"TF-IDF fallback disabled (fallback_reason={fallback_reason})"
                )
            logger.warning(
                "[LLM] Segment hint generation fell back to TF-IDF heuristics (fallback_reason=%s)",
                fallback_reason,
                extra={"segment_start": start, "segment_end": end, "fallback_reason": fallback_reason},
            )
            llm_payload = self._tfidf_segment_fallback(
                prompt_snippet,
                target_lang=target_lang,
                seed_queries=seed_queries,
                seed_keywords=seed_keywords,
            )
            llm_failed = True
            llm_path_mode = "segment_blocking"
            llm_path_reason = "stream_err"

        payload: Dict[str, Any] = dict(llm_payload or {})

        title = _normalise_string(payload.get("title"))
        description = _normalise_string(payload.get("description"))

        raw_keywords = (
            payload.get("broll_keywords")
            or payload.get("brollKeywords")
            or payload.get("keywords")
            or []
        )
        primary_keywords = _normalise_search_terms(raw_keywords, target_lang=target_lang)[:12]
        raw_llm_queries = list(payload.get("queries") or [])
        primary_queries = _normalise_search_terms(
            _concretize_queries(raw_llm_queries),
            target_lang=target_lang,
        )[:12]

        metadata_terms_source: List[str] = []
        if seed_keywords:
            metadata_terms_source.extend(seed_keywords)
        if not metadata_terms_source and seed_queries:
            metadata_terms_source.extend(seed_queries)
        if not metadata_terms_source:
            metadata_terms_source = list(_LAST_METADATA_KEYWORDS.get("values", []))
        metadata_terms = _normalise_search_terms(
            metadata_terms_source,
            target_lang=target_lang,
        )[:12]

        fallback_terms: List[str] = []
        used_metadata_fallback = False
        used_transcript_fallback = llm_failed

        if len(primary_keywords) < 6 or len(primary_queries) < 6:
            if metadata_terms:
                fallback_terms = metadata_terms
                used_metadata_fallback = True
            else:
                transcript_terms = _fallback_keywords_from_transcript(
                    snippet,
                    min_terms=8,
                    max_terms=12,
                    language=target_lang,
                )
                fallback_terms = _normalise_search_terms(transcript_terms, target_lang=target_lang)[:12]
                if not fallback_terms:
                    fallback_terms = _normalise_search_terms(
                        _DEFAULT_FALLBACK_PHRASES,
                        target_lang=target_lang,
                    )[:12]
                used_transcript_fallback = True

        combined_keywords = primary_keywords[:]
        for term in fallback_terms:
            if term not in combined_keywords:
                combined_keywords.append(term)
            if len(combined_keywords) >= 12:
                break
        if len(combined_keywords) < 6:
            for fallback in _normalise_search_terms(_DEFAULT_FALLBACK_PHRASES, target_lang=target_lang):
                if fallback not in combined_keywords:
                    combined_keywords.append(fallback)
                if len(combined_keywords) >= 12:
                    break
        broll_keywords = combined_keywords[:12]

        combined_queries = primary_queries[:]
        fallback_queries: List[str] = []
        metadata_used_for_queries = False
        if fallback_terms or len(combined_queries) < 6:
            metadata_for_keywords: Sequence[str] = (
                fallback_terms or seed_keywords or broll_keywords or primary_keywords
            )
            fallback_queries = self._fallback_queries_from(
                snippet,
                metadata_queries=seed_queries,
                metadata_keywords=metadata_for_keywords,
                language=target_lang,
            )
            if not fallback_queries:
                fallback_queries = _build_provider_queries_from_terms(metadata_for_keywords)
            if fallback_queries and (seed_queries or seed_keywords):
                metadata_used_for_queries = True

        for query in fallback_queries:
            if query not in combined_queries:
                combined_queries.append(query)
            if len(combined_queries) >= 12:
                break
        if fallback_queries:
            if metadata_used_for_queries:
                used_metadata_fallback = True
            elif not used_transcript_fallback:
                used_transcript_fallback = True
        if len(combined_queries) < 6:
            extra_sources = broll_keywords or _normalise_search_terms(
                _DEFAULT_FALLBACK_PHRASES,
                target_lang=target_lang,
            )
            extra_queries = _build_provider_queries_from_terms(extra_sources)
            for candidate in _normalise_search_terms(extra_queries, target_lang=target_lang):
                if candidate not in combined_queries:
                    combined_queries.append(candidate)
                if len(combined_queries) >= 12:
                    break
        queries = combined_queries[:12]

        if not queries:
            final_fallback_queries = self._fallback_queries_from(
                snippet,
                metadata_queries=seed_queries,
                metadata_keywords=seed_keywords or broll_keywords or primary_keywords,
                language=target_lang,
            )
            if not final_fallback_queries:
                final_fallback_queries = _build_provider_queries_from_terms(_DEFAULT_FALLBACK_PHRASES)
            queries = (final_fallback_queries or [])[:12]
            if queries and (seed_queries or seed_keywords):
                used_metadata_fallback = True
            elif queries:
                used_transcript_fallback = True
            if not queries:
                queries = _build_provider_queries_from_terms(_DEFAULT_FALLBACK_PHRASES)[:12]

        source = "llm_segment"
        if used_metadata_fallback:
            source = "metadata_keywords_fallback"
        elif used_transcript_fallback:
            source = "transcript_fallback"

        try:
            seg_duration = max(0.0, float(end) - float(start))
        except Exception:
            seg_duration = 0.0
        min_d = 3.0
        if seg_duration > 0:
            # target ~90% of the segment length, clamped to [2.5, 5.5]
            min_d = max(2.5, min(5.5, round(seg_duration * 0.9, 2)))
        # Enforce portrait orientation and dynamic duration bounds per segment
        # Also cap overly long clips and reject near-square portrait by min aspect ratio
        filters = {
            "orientation": "portrait",
            "min_duration_s": float(min_d),
            "max_duration_s": 8.0,
            # 9:16 ~= 1.78; allow a bit of slack to accept 4:7-ish while rejecting 4:5
            "min_aspect_ratio": 1.6,
        }

        seg_idx = f"{start:.2f}-{end:.2f}"
        queries = _sanitize_queries(_concretize_queries(queries), max_len=12)
        broll_keywords = _sanitize_queries(broll_keywords, max_words=3, max_len=12)

        logger.info(
            "[BROLL][LLM] segment=%s queries=%s (source=%s)",
            seg_idx,
            queries[:4],
            source,
        )

        self.last_metadata = {
            "title": title or "",
            "description": description or "",
            "queries": list(queries),
            "broll_keywords": list(broll_keywords),
            "filters": dict(filters),
            "source": source,
        }

        queries_with_synonyms = _augment_with_synonyms(queries, max_extra_per=1, limit=12)

        if not llm_failed and llm_path_mode == "segment_stream":
            llm_path_reason = llm_path_reason or None
        _record_llm_path(llm_path_mode, llm_path_reason)
        extra_payload = {"llm_path": llm_path_mode}
        if llm_path_reason:
            extra_payload["llm_path_reason"] = llm_path_reason
        logger.info("[LLM] segment path resolved", extra=extra_payload)

        return {
            "title": title,
            "description": description,
            "queries": queries_with_synonyms,
            "broll_keywords": broll_keywords,
            "filters": filters,
            "source": source,
        }


    def provider_fallback_queries(
        self,
        transcript: str = "",
        *,
        max_items: int = 12,
        language: Optional[str] = None,
    ) -> Tuple[List[str], str]:
        """Return provider-friendly fallback queries and their origin label.

        The routine first reuses cached metadata queries (already normalised for
        providers), then derives queries from cached keywords, and finally
        falls back to transcript heuristics or default phrases.  The returned
        queries are deduplicated and normalised using the provider helper to
        ensure consistent downstream behaviour.
        """

        limit = max(1, int(max_items or 0))
        target_lang = (language or "").strip().lower() or _target_language_default()

        collected: List[str] = []
        seen: Set[str] = set()
        origin = "none"

        def _extend(values: Sequence[str], label: str) -> bool:
            nonlocal origin
            if not values:
                return False
            normalised = _normalise_provider_terms(values, target_lang=target_lang)
            added = False
            for candidate in normalised:
                if not candidate or candidate in seen:
                    continue
                seen.add(candidate)
                collected.append(candidate)
                added = True
                if len(collected) >= limit:
                    break
            if added and origin == "none":
                origin = label
            return len(collected) >= limit

        cached_queries = _LAST_METADATA_QUERIES.get("values", [])
        if _extend(cached_queries, "metadata_cached_queries"):
            return collected[:limit], origin

        cached_keywords = _LAST_METADATA_KEYWORDS.get("values", [])
        if cached_keywords:
            keyword_queries = _build_provider_queries_from_terms(cached_keywords)
            if _extend(keyword_queries, "metadata_keywords_fallback"):
                return collected[:limit], origin

        cleaned_transcript = (transcript or "").strip()
        if cleaned_transcript:
            transcript_terms = _fallback_keywords_from_transcript(
                cleaned_transcript,
                min_terms=8,
                max_terms=max(limit, 8),
                language=target_lang,
            )
            transcript_queries = _build_provider_queries_from_terms(transcript_terms)
            if _extend(transcript_queries, "transcript_fallback"):
                return collected[:limit], origin

        default_queries = _build_provider_queries_from_terms(_DEFAULT_FALLBACK_PHRASES)
        _extend(default_queries, "default_fallback")

        if origin == "none":
            origin = "default_fallback" if collected else "none"

        return collected[:limit], origin


def get_shared_llm_service() -> LLMMetadataGeneratorService:
    """Return a process-wide shared instance of :class:`LLMMetadataGeneratorService`."""

    global _SHARED
    if _SHARED is None:
        with _SHARED_LOCK:
            if _SHARED is None:
                _SHARED = LLMMetadataGeneratorService()
    return _SHARED


def generate_metadata_as_json(
    transcript: str,
    *,
    timeout_s: float | None = None,
    **kwargs: Any,
) -> Dict[str, Any]:
    """Call Ollama directly, enforce JSON output and normalise the fields."""

    try:
        service = get_shared_llm_service()
    except Exception:
        logger.exception("[LLM] Unable to initialise shared metadata service")
        service = None

    def _remember_last_metadata(queries: Sequence[str], keywords: Sequence[str]) -> None:
        if service is None:
            return
        try:
            service.last_metadata = {
                "queries": list(queries),
                "broll_keywords": list(keywords),
            }
        except Exception:
            logger.debug("[LLM] Failed to persist last metadata on shared service", exc_info=True)

    cleaned_transcript = (transcript or "").strip()
    if not cleaned_transcript:
        logger.warning("[LLM] Empty transcript provided for metadata generation")
        failure = _empty_metadata_payload()
        failure["raw_response_length"] = 0
        _remember_last_metadata(failure.get("queries") or [], failure.get("broll_keywords") or [])
        return failure

    limit = _metadata_transcript_limit()
    if len(cleaned_transcript) > limit:
        cleaned_transcript = cleaned_transcript[:limit]

    video_id = kwargs.get("video_id")
    use_keywords_prompt = _keywords_first_enabled()
    target_lang = _target_language_default()
    prompt = (
        _build_keywords_prompt(cleaned_transcript, target_lang)
        if use_keywords_prompt
        else _build_json_metadata_prompt(cleaned_transcript, video_id=video_id)
    )

    llm_cfg = _llm_settings_obj()
    default_model = "qwen2.5:7b"
    default_json_model = default_model
    if llm_cfg is not None:
        try:
            default_model = (str(getattr(llm_cfg, "model", default_model)) or default_model).strip() or default_model
        except Exception:
            logger.debug("[LLM] Unable to read base model for metadata", exc_info=True)
        try:
            default_json_model = (
                str(getattr(llm_cfg, "model_json", "") or getattr(llm_cfg, "effective_json_model", default_model))
                or default_model
            ).strip() or default_model
        except Exception:
            logger.debug("[LLM] Unable to read JSON model for metadata", exc_info=True)
    model_default = _llm_string(attr="model", default=default_model)
    model_name = _llm_string(attr="model_json", default=default_json_model)

    timeout_override: Optional[float] = None
    if timeout_s is not None:
        try:
            timeout_override = max(1.0, float(timeout_s))
        except (TypeError, ValueError):
            timeout_override = 1.0

    parsed_payload: Dict[str, Any] = {}
    raw_payload: Dict[str, Any] = {}
    raw_length: Optional[int] = None
    error: Optional[BaseException] = None
    started = time.perf_counter()
    if use_keywords_prompt:
        try:
            configured_predict = _llm_int("", attr="num_predict", default=192, minimum=1)
            bounded_predict = configured_predict

            configured_temp = _llm_float("", attr="temperature", default=0.2, minimum=0.0)
            bounded_temp = max(0.0, min(0.4, configured_temp))

            parsed_payload, raw_payload, raw_length = _ollama_generate_json(
                prompt,
                model=model_name,
                timeout=int(timeout_override) if timeout_override is not None else None,
                options={
                    "num_predict": bounded_predict,
                    "temperature": bounded_temp,
                    "top_p": 0.9,
                },
                json_mode=True,
            )
        except Exception as exc:  # pragma: no cover - defensive logging
            error = exc
    else:
        raw_payload = _ollama_json(
            prompt,
            model=model_name,
            timeout_override=timeout_override,
        )
        if isinstance(raw_payload, dict):
            parsed_payload = raw_payload
        else:
            parsed_payload = _coerce_ollama_json(raw_payload)
            if not isinstance(parsed_payload, dict):
                parsed_payload = {}
        try:
            raw_length = len(json.dumps(raw_payload, ensure_ascii=False)) if raw_payload else 0
        except Exception:
            raw_length = 0

    duration = time.perf_counter() - started

    if raw_length is None:
        try:
            raw_length = len(json.dumps(raw_payload, ensure_ascii=False)) if raw_payload else 0
        except Exception:
            raw_length = 0

    if error is not None and use_keywords_prompt:
        try:
            logger.warning(
                "[LLM] Keywords-first metadata failed, retrying with rich prompt",
                extra={
                    "model": model_name,
                    "duration_s": round(duration, 3),
                    "transcript_length": len(cleaned_transcript),
                    "error": str(error),
                },
            )
            fallback_prompt = _build_json_metadata_prompt(cleaned_transcript, video_id=video_id)
            fallback_raw_payload = _ollama_json(
                fallback_prompt,
                model=model_name,
                timeout_override=timeout_override,
            )
            try:
                raw_length = (
                    len(json.dumps(fallback_raw_payload, ensure_ascii=False))
                    if fallback_raw_payload
                    else 0
                )
            except Exception:
                raw_length = 0
            if isinstance(fallback_raw_payload, dict):
                parsed_payload = fallback_raw_payload
            else:
                coerced = _coerce_ollama_json(fallback_raw_payload)
                parsed_payload = coerced if isinstance(coerced, dict) else {}
            raw_payload = fallback_raw_payload
            error = None
            use_keywords_prompt = False
        except Exception as fallback_exc:
            logger.warning(
                "[LLM] Rich metadata prompt retry failed",
                extra={
                    "model": model_name,
                    "duration_s": round(duration, 3),
                    "transcript_length": len(cleaned_transcript),
                    "error": str(fallback_exc),
                },
            )
            error = fallback_exc

    if error is not None:
        failure = _empty_metadata_payload()
        failure["raw_response_length"] = 0
        logger.warning(
            "[LLM] Metadata generation failed",
            extra={
                "model": model_name,
                "duration_s": round(duration, 3),
                "transcript_length": len(cleaned_transcript),
                "keywords_prompt": use_keywords_prompt,
                "error": str(error),
            },
        )
        _remember_last_metadata([], [])
        return failure

    metadata_section: Dict[str, Any] = parsed_payload if isinstance(parsed_payload, dict) else {}

    for key in ("metadata", "result", "data"):
        candidate = metadata_section.get(key) if isinstance(metadata_section, dict) else None
        if isinstance(candidate, dict):
            metadata_section = candidate

    if not metadata_section:
        logger.warning(
            "[LLM] JSON metadata payload missing",
            extra={
                "model": model_name,
                "duration_s": round(duration, 3),
                "transcript_length": len(cleaned_transcript),
                "keywords_prompt": use_keywords_prompt,
            },
        )
        metadata_section = {}

    if not isinstance(metadata_section, dict):
        logger.warning(
            "[LLM] Metadata payload is not a JSON object",
            extra={
                "model": model_name,
                "duration_s": round(duration, 3),
                "transcript_length": len(cleaned_transcript),
                "keywords_prompt": use_keywords_prompt,
            },
        )
        metadata_section = {}

    defaults = _default_metadata_payload()

    title = _normalise_string(metadata_section.get("title", "")) or _normalise_string(metadata_section.get("title_alt", "")) or defaults["title"]
    description = _normalise_string(metadata_section.get("description", "")) or _normalise_string(metadata_section.get("description_alt", "")) or defaults["description"]

    hashtags_disabled = _hashtags_disabled()
    if hashtags_disabled:
        metadata_section["hashtags"] = []

    seed_hashtags: List[str] = []
    if not hashtags_disabled:
        seed_hashtags = [tag for tag in _normalise_hashtags(_as_list(metadata_section.get("hashtags"))) if tag]

    raw_keyword_values = (
        metadata_section.get("broll_keywords")
        or metadata_section.get("brollKeywords")
        or metadata_section.get("keywords")
        or []
    )
    initial_broll = _normalise_search_terms(raw_keyword_values, target_lang=target_lang)

    queries_raw = metadata_section.get("queries")
    initial_queries = _normalise_search_terms(queries_raw or [], target_lang=target_lang)

    keywords_fallback = len(initial_broll) < MIN_METADATA_TERMS
    queries_fallback = len(initial_queries) < MIN_METADATA_TERMS

    fallback_trunc = _resolve_fallback_trunc(None)
    seed_payload = {
        "title": title,
        "description": description,
        "hashtags": seed_hashtags,
        "broll_keywords": raw_keyword_values,
        "queries": queries_raw,
    }

    normalised = _normalise_metadata_output(seed_payload, fallback_trunc=fallback_trunc, transcript=cleaned_transcript)

    hashtags = list(normalised.get("hashtags") or [])
    broll_keywords = list(normalised.get("broll_keywords") or [])
    queries = list(normalised.get("queries") or [])

    if len(broll_keywords) > len(initial_broll):
        keywords_fallback = True
    if len(queries) > len(initial_queries):
        queries_fallback = True

    base_broll = list(broll_keywords)
    base_queries = list(queries)

    if not keywords_fallback:
        if len(broll_keywords) > MAX_METADATA_TERMS:
            broll_keywords = broll_keywords[:MAX_METADATA_TERMS]
        if len(broll_keywords) < MIN_METADATA_TERMS:
            keywords_fallback = True

    if not queries_fallback:
        if len(queries) > MAX_METADATA_TERMS:
            queries = queries[:MAX_METADATA_TERMS]
        if len(queries) < MIN_METADATA_TERMS:
            queries_fallback = True

    if keywords_fallback:
        provider_keywords = _normalise_provider_terms(base_broll, target_lang=target_lang)
        if len(provider_keywords) < MIN_METADATA_TERMS:
            provider_keywords = _merge_with_fallback(
                provider_keywords,
                base_broll,
                min_count=MIN_METADATA_TERMS,
                max_count=MAX_METADATA_TERMS,
            )
        if len(provider_keywords) > MAX_METADATA_TERMS:
            provider_keywords = provider_keywords[:MAX_METADATA_TERMS]

        broll_keywords = _sanitize_queries(
            provider_keywords,
            min_words=1,
            max_words=3,
            max_len=MAX_METADATA_TERMS,
        )
        if len(broll_keywords) < MIN_METADATA_TERMS:
            broll_keywords = _merge_with_fallback(
                broll_keywords,
                provider_keywords,
                min_count=MIN_METADATA_TERMS,
                max_count=MAX_METADATA_TERMS,
            )

    if queries_fallback:
        provider_queries = _normalise_provider_terms(base_queries, target_lang=target_lang)
        if len(provider_queries) < MIN_METADATA_TERMS:
            provider_queries = _merge_with_fallback(
                provider_queries,
                base_queries,
                min_count=MIN_METADATA_TERMS,
                max_count=MAX_METADATA_TERMS,
            )
        if len(provider_queries) > MAX_METADATA_TERMS:
            provider_queries = provider_queries[:MAX_METADATA_TERMS]

        queries = _sanitize_queries(
            _concretize_queries(provider_queries),
            max_len=MAX_METADATA_TERMS,
        )
        if len(queries) < MIN_METADATA_TERMS:
            queries = _merge_with_fallback(
                queries,
                provider_queries,
                min_count=MIN_METADATA_TERMS,
                max_count=MAX_METADATA_TERMS,
            )
    else:
        queries = base_queries[:MAX_METADATA_TERMS]

    if not keywords_fallback:
        broll_keywords = base_broll[:MAX_METADATA_TERMS]

    if not queries_fallback:
        queries = base_queries[:MAX_METADATA_TERMS]

    if not hashtags_disabled and len(hashtags) < MIN_HASHTAGS:
        hashtags = _hashtags_from_keywords(broll_keywords, limit=MAX_HASHTAGS)
    if len(hashtags) > MAX_HASHTAGS:
        hashtags = hashtags[:MAX_HASHTAGS]
    if hashtags_disabled:
        hashtags = []

    now = time.time()
    global _LAST_METADATA_KEYWORDS, _LAST_METADATA_QUERIES
    _LAST_METADATA_KEYWORDS["values"] = list(broll_keywords)
    _LAST_METADATA_KEYWORDS["updated_at"] = now
    _LAST_METADATA_QUERIES["values"] = list(queries)
    _LAST_METADATA_QUERIES["updated_at"] = now

    result: Dict[str, Any] = {
        "title": normalised.get("title") or title,
        "description": normalised.get("description") or description,
        "hashtags": hashtags,
        "broll_keywords": broll_keywords,
        "queries": queries,
        "raw_response_length": raw_length if raw_length is not None else 0,
        "llm_status": "ok",
    }

    defaults_title = defaults["title"]
    defaults_description = defaults["description"]
    title_missing = not result["title"] or result["title"] == defaults_title
    description_missing = not result["description"] or result["description"] == defaults_description

    secondary_prompt_used = False
    if use_keywords_prompt and (title_missing or description_missing):
        secondary_prompt_used = True
        logger.info(
            "[LLM] Keywords-first payload missing summary fields, triggering secondary prompt",
            extra={
                "model": model_name,
                "duration_s": round(duration, 3),
                "transcript_length": len(cleaned_transcript),
                "keywords_prompt": use_keywords_prompt,
            },
        )
        fallback_raw_length: Optional[int] = None
        try:
            fallback_prompt = _build_json_metadata_prompt(cleaned_transcript, video_id=video_id)
            fallback_raw_payload = _ollama_json(
                fallback_prompt,
                model=model_name,
                timeout_override=timeout_override,
            )
            try:
                fallback_raw_length = (
                    len(json.dumps(fallback_raw_payload, ensure_ascii=False)) if fallback_raw_payload else 0
                )
            except Exception:
                fallback_raw_length = 0

            if isinstance(fallback_raw_payload, dict):
                fallback_section: Dict[str, Any] = fallback_raw_payload
            else:
                coerced = _coerce_ollama_json(fallback_raw_payload)
                fallback_section = coerced if isinstance(coerced, dict) else {}

            for key in ("metadata", "result", "data"):
                candidate = fallback_section.get(key) if isinstance(fallback_section, dict) else None
                if isinstance(candidate, dict):
                    fallback_section = candidate
            if not isinstance(fallback_section, dict):
                fallback_section = {}

            fallback_seed = {
                "title": fallback_section.get("title"),
                "description": fallback_section.get("description"),
                "hashtags": fallback_section.get("hashtags"),
                "broll_keywords": fallback_section.get("broll_keywords")
                or fallback_section.get("brollKeywords")
                or fallback_section.get("keywords"),
                "queries": fallback_section.get("queries"),
            }
            fallback_normalised = _normalise_metadata_output(
                fallback_seed,
                fallback_trunc=fallback_trunc,
                transcript=cleaned_transcript,
            )

            fallback_title = fallback_normalised.get("title") or _normalise_string(
                fallback_section.get("title", "")
            )
            fallback_description = fallback_normalised.get("description") or _normalise_string(
                fallback_section.get("description", "")
            )
            fallback_hashtags = list(fallback_normalised.get("hashtags") or [])
            fallback_broll = list(fallback_normalised.get("broll_keywords") or [])
            fallback_queries = list(fallback_normalised.get("queries") or [])

            if title_missing and fallback_title and fallback_title != defaults_title:
                result["title"] = fallback_title
                title_missing = False
            if description_missing and fallback_description and fallback_description != defaults_description:
                result["description"] = fallback_description
                description_missing = False
            if fallback_hashtags:
                result["hashtags"] = fallback_hashtags[:MAX_HASHTAGS]
            if keywords_fallback and fallback_broll:
                result["broll_keywords"] = fallback_broll[:MAX_METADATA_TERMS]
                keywords_fallback = False
            if queries_fallback and fallback_queries:
                result["queries"] = fallback_queries[:MAX_METADATA_TERMS]
                queries_fallback = False
            if fallback_raw_length is not None:
                existing_len = result.get("raw_response_length") or 0
                if fallback_raw_length > existing_len:
                    result["raw_response_length"] = fallback_raw_length
        except Exception as exc:  # pragma: no cover - defensive
            logger.warning(
                "[LLM] Secondary metadata prompt failed",
                extra={
                    "model": model_name,
                    "duration_s": round(duration, 3),
                    "transcript_length": len(cleaned_transcript),
                    "keywords_prompt": use_keywords_prompt,
                    "error": str(exc),
                },
            )

    hashtags = list(result.get("hashtags") or [])
    broll_keywords = list(result.get("broll_keywords") or [])
    queries = list(result.get("queries") or [])
    result["hashtags"] = list(hashtags)
    result["broll_keywords"] = list(broll_keywords)
    result["queries"] = list(queries)
    title_default = not result["title"] or result["title"] == defaults_title
    description_default = not result["description"] or result["description"] == defaults_description

    logger.info(
        "[LLM] JSON metadata generated",
        extra={
            "model": model_name,
            "duration_s": round(duration, 3),
            "transcript_length": len(cleaned_transcript),
            "hashtags": len(hashtags),
            "broll_keywords": len(broll_keywords),
            "queries": len(queries),
            "queries_fallback": queries_fallback,
            "keywords_fallback": keywords_fallback,
            "keywords_prompt": use_keywords_prompt,
            "secondary_prompt": secondary_prompt_used,
            "title_default": title_default,
            "description_default": description_default,
        },
    )

    _remember_last_metadata(queries, broll_keywords)
    return result<|MERGE_RESOLUTION|>--- conflicted
+++ resolved
@@ -540,63 +540,7 @@
 _CONCRETIZE_RULES: Tuple[Tuple[re.Pattern[str], Tuple[str, ...]], ...] = (
     (
         re.compile(r"\binternal rewards?\b", flags=re.IGNORECASE),
-<<<<<<< HEAD
-        (
-            "reward journal writing",
-            "celebration fist pump",
-            "motivated athlete celebrating",
-        ),
-    ),
-    (
-        re.compile(r"\bself rewards?\b|\breward system\b|\bintrinsic rewards?\b", flags=re.IGNORECASE),
-        (
-            "self reward checklist",
-            "celebrating small win",
-            "reward jar treat",
-        ),
-    ),
-    (
-        re.compile(r"\bresearch\b|\bscientific\b|\bstudy\b|\blaborator(?:y|ies)\b", flags=re.IGNORECASE),
-        (
-            "scientist using microscope",
-            "research team discussion",
-            "lab technician writing notes",
-        ),
-    ),
-    (
-        re.compile(r"\bhands (?:manipulating|generating) energy\b", flags=re.IGNORECASE),
-        (
-            "hands holding neon light",
-            "hands touching plasma globe",
-            "hands lifting glowing orb",
-        ),
-    ),
-    (
-        re.compile(r"\bhands (?:grasping|building|manipulating|generating|operating)\b", flags=re.IGNORECASE),
-        (
-            "hands assembling device",
-            "focus breathing exercise",
-            "motivated athlete lacing shoes",
-        ),
-    ),
-    (
-        re.compile(r"\bhands practicing\b", flags=re.IGNORECASE),
-        (
-            "hands arranging sticky notes",
-            "hands closeup detail",
-            "hands adjusting wristwatch",
-        ),
-    ),
-    (
-        re.compile(r"\bself[- ]control\b|\bcontrol focus\b|\bsteady focus\b|\bregulate\b", flags=re.IGNORECASE),
-        (
-            "person meditating indoors",
-            "deep breathing exercise",
-            "calm yoga focus",
-        ),
-=======
         ("reward journal writing", "celebration fist pump", "deep breath at window"),
->>>>>>> 5f393f77
     ),
     (
         re.compile(r"\bmindset shifts?\b|\bconceptual mapping\b", flags=re.IGNORECASE),
@@ -607,61 +551,12 @@
         ("clock close up", "sunset sky", "hourglass closeup"),
     ),
     (
-<<<<<<< HEAD
-        re.compile(r"\bdesk practicing\b|\bdesk working\b", flags=re.IGNORECASE),
-        (
-            "vision board planning",
-            "goal journal writing",
-            "laptop typing focus",
-        ),
-    ),
-    (
-        re.compile(r"\benergy\b|\benergised\b|\benergized\b|\bnoradrenaline\b|\badrenaline\b", flags=re.IGNORECASE),
-        (
-            "athlete explosive sprint",
-            "brain neuron activity",
-            "sunrise training run",
-        ),
-    ),
-    (
-        re.compile(r"\bhuman practicing\b", flags=re.IGNORECASE),
-        (
-            "person meditating room",
-            "human breathing exercise",
-            "person stretching warmup",
-        ),
-    ),
-    (
-        re.compile(r"\bintensit(?:y|ies)\b|\bfocus\b|\bconcentration\b", flags=re.IGNORECASE),
-        (
-            "focused eyes closeup",
-            "steady breathing exercise",
-            "boxing training",
-        ),
-    ),
-    (
-        re.compile(r"\bpath\b|\bjourney\b|\btrajectory\b", flags=re.IGNORECASE),
-        (
-            "hiker on forest trail",
-            "city bridge walk",
-            "runner on track",
-        ),
-    ),
-    (
-        re.compile(r"\bmotivation\b|\bdrive\b|\bgoal achievement\b|\bpersonal goals?\b", flags=re.IGNORECASE),
-        (
-            "motivational speaker stage",
-            "runner start line",
-            "goal planner journal",
-        ),
-=======
         re.compile(r"\benergy\b|\benergised\b|\benergized\b", flags=re.IGNORECASE),
         ("sunrise training run", "powerlines closeup", "spark plug closeup"),
     ),
     (
         re.compile(r"\badrenaline\b|\bintensit(?:y|ies)\b|\bfocus\b", flags=re.IGNORECASE),
         ("focused eyes closeup", "steady breathing exercise", "boxing training"),
->>>>>>> 5f393f77
     ),
 )
 
@@ -670,19 +565,12 @@
     "motivation quote wall",
     "focus breathing exercise",
     "sunrise training run",
-<<<<<<< HEAD
-    "motivational coach pep talk",
-    "scientist using microscope",
-    "celebration fist pump",
-=======
->>>>>>> 5f393f77
 )
 
 _DEFAULT_CONCRETE_QUERIES: Tuple[str, ...] = (
     "goal planner journal",
     "motivational quote wall",
-<<<<<<< HEAD
-    "scientist using microscope",
+    "celebration fist pump",
     "sunrise training run",
 )
 
@@ -699,51 +587,14 @@
     "an",
 )
 
-=======
-    "celebration fist pump",
-    "sunrise training run",
-)
-
-_TRAILING_QUERY_STOPWORDS: Tuple[str, ...] = (
-    "at",
-    "in",
-    "on",
-    "to",
-    "for",
-    "with",
-    "of",
-    "the",
-    "a",
-    "an",
-)
-
->>>>>>> 5f393f77
 _REMOVABLE_QUERY_TOKENS: Tuple[str, ...] = (
     "showing",
     "displaying",
     "being",
     "doing",
     "having",
-<<<<<<< HEAD
-    "what",
-    "they",
-    "their",
-    "them",
-    "someone",
-    "something",
 )
 
-_BANNED_QUERY_PHRASES: Set[str] = {
-    "what they",
-    "what start",
-    "first thing",
-    "occurs when",
-}
-
-=======
-)
-
->>>>>>> 5f393f77
 
 def _polish_query_phrase(text: str) -> str:
     """Strip filler tokens and trailing stopwords from a candidate query."""
@@ -795,14 +646,11 @@
         if not target:
             continue
         tokens = target.split()
-<<<<<<< HEAD
-=======
         if len(tokens) >= 2 and not all(token in _ABSTRACT_HINTS for token in tokens):
             if target not in seen:
                 concrete.append(target)
                 seen.add(target)
             continue
->>>>>>> 5f393f77
         matched = False
         for pattern, replacements in _CONCRETIZE_RULES:
             if pattern.search(target):
@@ -882,12 +730,7 @@
     "You are a JSON API. Return ONLY one JSON object with keys: broll_keywords, queries. "
     "broll_keywords: 8–12 visual noun phrases (2–3 words), concrete and shootable. "
     "queries: 8–12 short, filmable search queries (2–4 words), provider-friendly. "
-<<<<<<< HEAD
-    "Make every query a tangible subject or action that mirrors the transcript (people, props, locations, lab work, training, meditation, celebrations). "
-    "Tie queries to nouns or verbs from the transcript — if it mentions research, science, energy, discipline, or control, include those exact contexts. "
-=======
     "Make every query a tangible subject or action (people, hands, props, places). "
->>>>>>> 5f393f77
     "Never end queries with filler like 'at', 'in', 'with', 'of'. Do not use words such as 'showing', 'displaying', 'scene', 'shot'. "
     "Banned tokens: that, this, it, they, we, you, thing, stuff, very, just, really, stock, footage, b-roll, broll, roll, cinematic, timelapse, background, background footage. "
     "Segment transcript:\n{segment_text}"
@@ -2204,13 +2047,8 @@
         "  \"title\": slogan ultra-accrocheur (≤60 caractères) en langue source, style TikTok, avec un hook immédiat,\n"
         "  \"description\": 2 phrases dynamiques style TikTok avec emojis et appel à l’action positif,\n"
         "  \"hashtags\": tableau de 6 hashtags viraux pertinents sans doublons ni répétitions de dièse,\n"
-<<<<<<< HEAD
-        "  \"broll_keywords\": tableau de 8 à 12 mots-clés visuels concrets (2-3 mots) alignés avec la scène décrite, sans termes comme \"showing\" ou \"at\".\n"
-        "  \"queries\": tableau de 8 à 12 requêtes de recherche précises (2-4 mots) prêtes pour des API vidéo/B-roll, finissant toujours par un sujet/action concret (jamais \"showing\", \"scene\", \"shot\", ni préposition finale).\n"
-=======
         "  \"broll_keywords\": tableau de 8 à 12 mots-clés visuels concrets (2-3 mots) alignés avec la scène décrite,\n"
         "  \"queries\": tableau de 8 à 12 requêtes de recherche précises (2-4 mots) prêtes pour des API vidéo/B-roll.\n"
->>>>>>> 5f393f77
         "Respecte strictement la langue source et n'ajoute aucune explication hors JSON.\n"
         "Assure-toi que chaque mot-clé et requête colle à ce qui se passe dans la transcription au moment présent.\n\n"
         f"{video_reference}TRANSCRIPT:\n{cleaned}"
