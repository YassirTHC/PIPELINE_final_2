--- conflicted
+++ resolved
@@ -3,15 +3,14 @@
 
 from dataclasses import dataclass
 from threading import Lock
+import importlib.util
+import json
 import logging
+import os
+import re
 import sys
 from pathlib import Path
-import importlib.util
-<<<<<<< HEAD
-import os
-=======
-import re
->>>>>>> 5ca8748e
+from typing import Any, Dict, List, Optional, Sequence, Tuple
 
 PROJECT_ROOT = Path(__file__).resolve().parents[1]
 sys.path.insert(0, str(PROJECT_ROOT))
@@ -27,11 +26,7 @@
         spec.loader.exec_module(module)
         sys.modules['utils'] = module
 
-from typing import Any, Dict, List, Optional, Sequence, Tuple
-
 FAST_TESTS = os.getenv('PIPELINE_FAST_TESTS') == '1'
-
-from typing import Any, Dict, List, Optional, Sequence, Tuple
 
 if UTILS_DIR.exists() and not FAST_TESTS:
     spec_pi = importlib.util.spec_from_file_location('utils.pipeline_integration', UTILS_DIR / 'pipeline_integration.py')
@@ -42,13 +37,82 @@
     else:
         raise ImportError('Cannot load utils.pipeline_integration')
 elif FAST_TESTS:
-    def create_pipeline_integration(config=None):
+    def create_pipeline_integration(config=None):  # type: ignore[override]
         return object()
 else:
     raise ImportError('utils directory missing: ' + str(UTILS_DIR))
 
 
 logger = logging.getLogger(__name__)
+
+
+# --- Robust JSON extraction from LLM responses -------------------------------
+def _safe_parse_json(s: str) -> Dict[str, Any]:
+    """Extract the first valid JSON object from text; return {} on failure.
+
+    Uses a simple brace-matching scan to find the first top-level JSON object.
+    """
+    if not isinstance(s, str):
+        return {}
+    try:
+        # Fast path: already valid JSON
+        return json.loads(s)
+    except Exception:
+        pass
+    start = s.find("{")
+    if start < 0:
+        return {}
+    depth = 0
+    for i, ch in enumerate(s[start:], start):
+        if ch == '{':
+            depth += 1
+        elif ch == '}':
+            depth -= 1
+            if depth == 0:
+                snippet = s[start:i+1]
+                try:
+                    return json.loads(snippet)
+                except Exception:
+                    break
+    return {}
+
+def build_dynamic_prompt(transcript_text: str, *, max_len: int = 1800) -> str:
+    tx = (transcript_text or "")[:max_len]
+    return f"""
+RÔLE
+Tu es planificateur B-roll pour vidéos verticales (TikTok/Shorts, 9:16).
+
+OBJECTIF
+À partir de la transcription, détecte le(s) domaine(s) librement (pas de liste fixe), puis génère :
+1) des mots-clés et phrases-clés visuelles (scènes filmables) utiles aux banques vidéos,
+2) des synonymes/variantes/termes proches pour CHAQUE mot-clé (2–4 max),
+3) des requêtes de recherche (2–4 mots, provider-friendly),
+4) des briefs segmentaires facultatifs.
+
+CONTRAINTES
+- Zéro domaine prédéfini. Déduis librement 1–3 “detected_domains” + confidence (0–1).
+- Évite les anti-termes génériques : people, thing, nice, background, start, generic, template, stock.
+- Priorise des requêtes concrètes et filmables : « sujet_action_contexte », objets précis, lieux identifiables.
+- Fenêtres visuelles recommandées : 3–6 secondes. Format vertical.
+- Si la langue de la transcription n’est pas l’anglais, produis les requêtes en langue d’origine + anglais.
+
+RÉPONDS UNIQUEMENT EN JSON:
+{{
+  "detected_domains": [{{"name": "...", "confidence": 0.0}}],
+  "language": "fr|en|…",
+  "keywords": ["..."],
+  "synonyms": {{ "keyword": ["variante1","variante2"] }},
+  "search_queries": ["..."],
+  "segment_briefs": [
+    {{"segment_index": 0, "window_s": 4, "keywords": ["..."], "queries": ["..."]}}
+  ],
+  "notes": "pièges, anti-termes, risques"
+}}
+
+TRANSCRIPT (tronqué à 1500–2000 caractères):
+{tx}
+"""
+
 
 @dataclass(slots=True)
 class SubtitleSegment:
@@ -117,33 +181,80 @@
         if self._reuse_shared:
             with self._lock:
                 if self._shared_integration is None:
-<<<<<<< HEAD
                     logger.info('[LLM] Initialising shared pipeline integration')
-                    LLMMetadataGeneratorService._shared_integration = create_pipeline_integration(config)
+                    try:
+                        LLMMetadataGeneratorService._shared_integration = create_pipeline_integration(config)
+                    except Exception:  # pragma: no cover - defensive logging
+                        logger.exception('[LLM] Failed to initialise shared pipeline integration')
+                        raise
                     LLMMetadataGeneratorService._shared_config = config
                     LLMMetadataGeneratorService._init_count += 1
             return self._shared_integration
+
         if self._integration is None:
             logger.info('[LLM] Initialising local pipeline integration')
-            self._integration = create_pipeline_integration(config)
-=======
-                    logger.info("[LLM] Initialising shared pipeline integration")
+            try:
+                self._integration = create_pipeline_integration(config)
+            except Exception:  # pragma: no cover - defensive logging
+                logger.exception('[LLM] Failed to initialise local pipeline integration')
+                raise
+        return self._integration
+
+    # --- Compatibility layer for plain text completions ---------------------
+    def _complete_text(self, prompt: str) -> str:
+        """Attempt to invoke a completion method on the underlying integration.
+
+        Tries common method names; falls back to calling the optimized LLM engine
+        when available (integration.llm._call_llm). Returns raw text.
+        """
+        integration = self._get_integration()
+
+        # 1) Try common completion-shaped methods on integration directly
+        for attr in ("complete_json", "complete", "chat", "generate"):
+            fn = getattr(integration, attr, None)
+            if callable(fn):
+                try:
+                    return fn(prompt)  # type: ignore[misc]
+                except Exception:
+                    continue
+
+        # 2) Try going through the optimized LLM engine if exposed
+        llm = getattr(integration, "llm", None)
+        if llm is not None:
+            # Prefer a public method if one exists
+            for attr in ("complete_json", "complete", "generate"):
+                fn = getattr(llm, attr, None)
+                if callable(fn):
                     try:
-                        self._shared_integration = create_pipeline_integration()
-                    except Exception:  # pragma: no cover - defensive logging
-                        logger.exception("[LLM] Failed to initialise shared pipeline integration")
-                        raise
-                    LLMMetadataGeneratorService._init_count += 1
-            return self._shared_integration
-        if self._integration is None:
-            logger.info("[LLM] Initialising local pipeline integration")
-            try:
-                self._integration = create_pipeline_integration()
-            except Exception:  # pragma: no cover - defensive logging
-                logger.exception("[LLM] Failed to initialise local pipeline integration")
-                raise
->>>>>>> 5ca8748e
-        return self._integration
+                        return fn(prompt)  # type: ignore[misc]
+                    except Exception:
+                        continue
+            # Fallback to private _call_llm used in optimized_llm.py
+            call = getattr(llm, "_call_llm", None)
+            if callable(call):
+                ok, text, _err = call(prompt, temperature=0.1, max_tokens=800)
+                if ok and isinstance(text, str):
+                    return text
+
+        raise RuntimeError("No compatible completion method available on integration")
+
+    def generate_dynamic_context(self, transcript_text: str, *, max_len: int = 1800) -> Dict[str, Any]:
+        """Domain detection + dynamic expansions (no hardcoded domains)."""
+        prompt = build_dynamic_prompt(transcript_text, max_len=max_len)
+        try:
+            raw = self._complete_text(prompt)
+            data = _safe_parse_json(raw)
+        except Exception:
+            logger.exception("[LLM] dynamic context failed")
+            data = {}
+        # Guard rails
+        data.setdefault("detected_domains", [])
+        data.setdefault("language", None)
+        data.setdefault("keywords", [])
+        data.setdefault("synonyms", {})
+        data.setdefault("search_queries", [])
+        data.setdefault("segment_briefs", [])
+        return data
 
     def generate_metadata(
         self,
@@ -192,7 +303,7 @@
             if isinstance(kw, str) and kw.strip()
         ]
 
-        logger.info("[LLM] Metadata generated", extra={'hashtags': len(hashtags), 'broll_keywords': len(broll_keywords)})
+        logger.info('[LLM] Metadata generated', extra={'hashtags': len(hashtags), 'broll_keywords': len(broll_keywords)})
         return LLMMetadata(
             title=title,
             description=description,
@@ -245,4 +356,4 @@
             "queries": queries,
             "synonyms": synonyms or ["healthcare", "therapy", "consultation"],
             "filters": {"orientation": "landscape", "min_duration_s": 3.0},
-        }
+        }